# Project specific files
*.jpg
*.mp4
*.csv

# Byte-compiled / optimized / DLL files
__pycache__/
*.py[cod]
*$py.class

# C extensions
*.so

# Distribution / packaging
.Python
build/
develop-eggs/
dist/
downloads/
eggs/
.eggs/
lib/
lib64/
parts/
sdist/
var/
wheels/
share/python-wheels/
*.egg-info/
.installed.cfg
*.egg
MANIFEST

# PyInstaller
#  Usually these files are written by a python script from a template
#  before PyInstaller builds the exe, so as to inject date/other infos into it.
*.manifest
*.spec

# Installer logs
pip-log.txt
pip-delete-this-directory.txt

# Unit test / coverage reports
htmlcov/
.tox/
.nox/
.coverage
.coverage.*
.cache
nosetests.xml
coverage.xml
*.cover
*.py,cover
.hypothesis/
.pytest_cache/
cover/

# Translations
*.mo
*.pot

# Django stuff:
*.log
local_settings.py
db.sqlite3
db.sqlite3-journal

# Flask stuff:
instance/
.webassets-cache

# Scrapy stuff:
.scrapy

# Sphinx documentation
docs/_build/

# PyBuilder
.pybuilder/
target/

# Jupyter Notebook
.ipynb_checkpoints

# IPython
profile_default/
ipython_config.py

# pyenv
#   For a library or package, you might want to ignore these files since the code is
#   intended to run in multiple environments; otherwise, check them in:
# .python-version

# pipenv
#   According to pypa/pipenv#598, it is recommended to include Pipfile.lock in version control.
#   However, in case of collaboration, if having platform-specific dependencies or dependencies
#   having no cross-platform support, pipenv may install dependencies that don't work, or not
#   install all needed dependencies.
#Pipfile.lock

# poetry
#   Similar to Pipfile.lock, it is generally recommended to include poetry.lock in version control.
#   This is especially recommended for binary packages to ensure reproducibility, and is more
#   commonly ignored for libraries.
#   https://python-poetry.org/docs/basic-usage/#commit-your-poetrylock-file-to-version-control
#poetry.lock

# pdm
#   Similar to Pipfile.lock, it is generally recommended to include pdm.lock in version control.
#pdm.lock
#   pdm stores project-wide configurations in .pdm.toml, but it is recommended to not include it
#   in version control.
#   https://pdm.fming.dev/#use-with-ide
.pdm.toml

# PEP 582; used by e.g. github.com/David-OConnor/pyflow and github.com/pdm-project/pdm
__pypackages__/

# Celery stuff
celerybeat-schedule
celerybeat.pid

# SageMath parsed files
*.sage.py

# Environments
.env
.venv
env/
venv/
ENV/
env.bak/
venv.bak/

# Spyder project settings
.spyderproject
.spyproject

# Rope project settings
.ropeproject

# mkdocs documentation
/site

# mypy
.mypy_cache/
.dmypy.json
dmypy.json

# Pyre type checker
.pyre/

# pytype static type analyzer
.pytype/

# Cython debug symbols
cython_debug/

# PyCharm
#  JetBrains specific template is maintained in a separate JetBrains.gitignore that can
#  be found at https://github.com/github/gitignore/blob/main/Global/JetBrains.gitignore
#  and can be added to the global gitignore or merged into this file.  For a more nuclear
#  option (not recommended) you can uncomment the following to ignore the entire idea folder.
.idea/

<<<<<<< HEAD
# VSCode
=======
# VSCODE
>>>>>>> b1d2e368
.vscode/

# Assets
input/
output/

# Mac .DS_Store
*.DS_Store

config.yml
config.json<|MERGE_RESOLUTION|>--- conflicted
+++ resolved
@@ -164,11 +164,7 @@
 #  option (not recommended) you can uncomment the following to ignore the entire idea folder.
 .idea/
 
-<<<<<<< HEAD
 # VSCode
-=======
-# VSCODE
->>>>>>> b1d2e368
 .vscode/
 
 # Assets
