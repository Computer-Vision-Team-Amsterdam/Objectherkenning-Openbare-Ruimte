# Project specific files
*.jpg
*.mp4
*.csv

# Byte-compiled / optimized / DLL files
__pycache__/
*.py[cod]
*$py.class

# C extensions
*.so

# Distribution / packaging
.Python
build/
develop-eggs/
dist/
downloads/
eggs/
.eggs/
lib/
lib64/
parts/
sdist/
var/
wheels/
share/python-wheels/
*.egg-info/
.installed.cfg
*.egg
MANIFEST

# PyInstaller
#  Usually these files are written by a python script from a template
#  before PyInstaller builds the exe, so as to inject date/other infos into it.
*.manifest
*.spec

# Installer logs
pip-log.txt
pip-delete-this-directory.txt

# Unit test / coverage reports
htmlcov/
.tox/
.nox/
.coverage
.coverage.*
.cache
nosetests.xml
coverage.xml
*.cover
*.py,cover
.hypothesis/
.pytest_cache/
cover/

# Translations
*.mo
*.pot

# Django stuff:
*.log
local_settings.py
db.sqlite3
db.sqlite3-journal

# Flask stuff:
instance/
.webassets-cache

# Scrapy stuff:
.scrapy

# Sphinx documentation
docs/_build/

# PyBuilder
.pybuilder/
target/

# Jupyter Notebook
.ipynb_checkpoints

# IPython
profile_default/
ipython_config.py

# pyenv
#   For a library or package, you might want to ignore these files since the code is
#   intended to run in multiple environments; otherwise, check them in:
# .python-version

# pipenv
#   According to pypa/pipenv#598, it is recommended to include Pipfile.lock in version control.
#   However, in case of collaboration, if having platform-specific dependencies or dependencies
#   having no cross-platform support, pipenv may install dependencies that don't work, or not
#   install all needed dependencies.
#Pipfile.lock

# poetry
#   Similar to Pipfile.lock, it is generally recommended to include poetry.lock in version control.
#   This is especially recommended for binary packages to ensure reproducibility, and is more
#   commonly ignored for libraries.
#   https://python-poetry.org/docs/basic-usage/#commit-your-poetrylock-file-to-version-control
#poetry.lock

# pdm
#   Similar to Pipfile.lock, it is generally recommended to include pdm.lock in version control.
#pdm.lock
#   pdm stores project-wide configurations in .pdm.toml, but it is recommended to not include it
#   in version control.
#   https://pdm.fming.dev/#use-with-ide
.pdm.toml

# PEP 582; used by e.g. github.com/David-OConnor/pyflow and github.com/pdm-project/pdm
__pypackages__/

# Celery stuff
celerybeat-schedule
celerybeat.pid

# SageMath parsed files
*.sage.py

# Environments
.env
.venv
env/
venv/
ENV/
env.bak/
venv.bak/

# Spyder project settings
.spyderproject
.spyproject

# Rope project settings
.ropeproject

# mkdocs documentation
/site

# mypy
.mypy_cache/
.dmypy.json
dmypy.json

# Pyre type checker
.pyre/

# pytype static type analyzer
.pytype/

# Cython debug symbols
cython_debug/

# PyCharm
#  JetBrains specific template is maintained in a separate JetBrains.gitignore that can
#  be found at https://github.com/github/gitignore/blob/main/Global/JetBrains.gitignore
#  and can be added to the global gitignore or merged into this file.  For a more nuclear
#  option (not recommended) you can uncomment the following to ignore the entire idea folder.
.idea/

# VSCODE
.vscode/

# Assets
input/
output/

# Mac .DS_Store
*.DS_Store

<<<<<<< HEAD
# config.yml
=======
>>>>>>> bcc6f75b
config.json<|MERGE_RESOLUTION|>--- conflicted
+++ resolved
@@ -174,8 +174,4 @@
 # Mac .DS_Store
 *.DS_Store
 
-<<<<<<< HEAD
-# config.yml
-=======
->>>>>>> bcc6f75b
 config.json