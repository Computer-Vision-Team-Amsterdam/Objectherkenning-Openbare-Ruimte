from typing import List, Tuple, Union

import cv2
import numpy as np
import numpy.typing as npt
from yolo_model_development_kit.inference_pipeline.source.output_image import (
    OutputImage,
)


<<<<<<< HEAD
class OutputImage:
    # Predefined colors for 5 categories
    DEFAULT_COLORS: Dict[int, Tuple[int, int, int]] = {
        0: (0, 0, 255),  # Blue
        1: (0, 255, 0),  # Green
        2: (255, 0, 0),  # Red
        3: (255, 255, 0),  # Cyan
        4: (255, 0, 255),  # Magenta
    }

    def __init__(self, image: npt.NDArray):
        """
        This class is used to blur and annotate an output image based on model predictions.

        Parameters
        ----------
        image: npt.NDArray
            The original image.
        """
        self.image = image
        self.shape = self.image.shape

    def get_image(self) -> npt.NDArray:
        """Returns the image as Numpy array."""
        return self.image

    def blur_inside_boxes(
        self,
        boxes: Union[List[Tuple[float, float, float, float]], npt.NDArray[np.float_]],
        blur_kernel_size: int = 165,
        box_padding: int = 0,
    ) -> None:
        """
        Apply GaussianBlur with given kernel size to the area given by the bounding box(es).

        Parameters
        ----------
        boxes : List[Tuple[float, float, float, float]]
            Bounding box(es) of the area(s) to blur, in the format (xmin, ymin, xmax, ymax).
        blur_kernel_size : int (default: 165)
            Kernel size (used for both width and height) for GaussianBlur.
        box_padding : int (default: 0)
            Optional: increase box by this amount of pixels before applying the blur.
        """
        img_height, img_width, _ = self.image.shape

        for box in boxes:
            x_min, y_min, x_max, y_max = map(int, box)

            x_min = max(0, x_min - box_padding)
            y_min = max(0, y_min - box_padding)
            x_max = min(img_width, x_max + box_padding)
            y_max = min(img_height, y_max + box_padding)

            # logger.debug(f"Blurring inside: {(x_min, y_min)} -> {(x_max, y_max)}")
            area_to_blur = self.image[y_min:y_max, x_min:x_max]
            blurred = cv2.GaussianBlur(
                area_to_blur, (blur_kernel_size, blur_kernel_size), 0
            )
            self.image[y_min:y_max, x_min:x_max] = blurred

=======
class OOROutputImage(OutputImage):
>>>>>>> 3e893b26
    def blur_outside_boxes(
        self,
        boxes: Union[List[Tuple[float, float, float, float]], npt.NDArray[np.float_]],
        blur_kernel_size: int = 165,
        box_padding: int = 0,
    ) -> None:
        """
        Apply GaussianBlur with given kernel size to the area outside the given bounding box(es).

        Parameters
        ----------
        boxes : List[Tuple[float, float, float, float]]
            Bounding box(es) outside which to blur, in the format (xmin, ymin, xmax, ymax).
        blur_kernel_size : int (default: 165)
            Kernel size (used for both width and height) for GaussianBlur.
        box_padding : int (default: 0)
            Optional: increase box by this amount of pixels before applying the blur.
        """
        img_height, img_width, _ = self.image.shape  # type: ignore

        blurred_image = cv2.GaussianBlur(
            self.image, (blur_kernel_size, blur_kernel_size), 0  # type: ignore
        )

        for box in boxes:
            x_min, y_min, x_max, y_max = map(int, box)

            x_min = max(0, x_min - box_padding)
            y_min = max(0, y_min - box_padding)
            x_max = min(img_width, x_max + box_padding)
            y_max = min(img_height, y_max + box_padding)

            # logger.debug(f"Blurring outside: {(x_min, y_min)} -> {(x_max, y_max)}")
            blurred_image[y_min:y_max, x_min:x_max] = self.image[  # type: ignore
                y_min:y_max, x_min:x_max
            ]

        self.image = blurred_image

    def crop_outside_boxes(
        self,
        boxes: Union[List[Tuple[float, float, float, float]], npt.NDArray[np.float_]],
        box_padding: int = 0,
        fill_bg: bool = False,
    ) -> List[npt.NDArray[np.int_]]:
        """
        Crop image to the area(s) given by the yolo annotation box(es).

        When multiple bounding boxes are provided and fill_bg is False, multiple
        cropped images will be returned. When multiple bounding boxes are
        provided and fill_bg is True, a single image will be returned.

        *NOTE*: in contrast to the other methods of the class,
        crop_outside_boxes does not modify the image in place but instead
        returns one or more cropped images. When fill_bg is set to True, the
        image will additionally be modified in place.

        Parameters
        ----------
        boxes : List[Tuple[float, float, float, float]]
            Bounding box(es) of the area(s) to crop, in the format (xmin, ymin,
            xmax, ymax).
        box_padding : int (default: 0)
            Optional: increase box by this amount of pixels before cropping.
        fill_bg : bool (default: False)
            Instead of cropping, fill the background with white.

        Returns
        -------
        List[numpy.ndarray]
            The cropped image(s)
        """
        img_height, img_width, _ = self.image.shape

        cropped_images = []

        if fill_bg:
            cropped_images.append(np.ones_like(self.image) * 255)

        for box in boxes:
            x_min, y_min, x_max, y_max = map(int, box)

            x_min = max(0, x_min - box_padding)
            y_min = max(0, y_min - box_padding)
            x_max = min(img_width, x_max + box_padding)
            y_max = min(img_height, y_max + box_padding)

            # logger.debug(f"Cropping: {(x_min, y_min)} -> {(x_max, y_max)}")
            if not fill_bg:
                cropped_images.append(self.image[y_min:y_max, x_min:x_max].copy())
            else:
                cropped_images[0][y_min:y_max, x_min:x_max] = self.image[
                    y_min:y_max, x_min:x_max
                ].copy()

        if fill_bg:
            self.image = cropped_images[0]

        return cropped_images<|MERGE_RESOLUTION|>--- conflicted
+++ resolved
@@ -8,71 +8,7 @@
 )
 
 
-<<<<<<< HEAD
-class OutputImage:
-    # Predefined colors for 5 categories
-    DEFAULT_COLORS: Dict[int, Tuple[int, int, int]] = {
-        0: (0, 0, 255),  # Blue
-        1: (0, 255, 0),  # Green
-        2: (255, 0, 0),  # Red
-        3: (255, 255, 0),  # Cyan
-        4: (255, 0, 255),  # Magenta
-    }
-
-    def __init__(self, image: npt.NDArray):
-        """
-        This class is used to blur and annotate an output image based on model predictions.
-
-        Parameters
-        ----------
-        image: npt.NDArray
-            The original image.
-        """
-        self.image = image
-        self.shape = self.image.shape
-
-    def get_image(self) -> npt.NDArray:
-        """Returns the image as Numpy array."""
-        return self.image
-
-    def blur_inside_boxes(
-        self,
-        boxes: Union[List[Tuple[float, float, float, float]], npt.NDArray[np.float_]],
-        blur_kernel_size: int = 165,
-        box_padding: int = 0,
-    ) -> None:
-        """
-        Apply GaussianBlur with given kernel size to the area given by the bounding box(es).
-
-        Parameters
-        ----------
-        boxes : List[Tuple[float, float, float, float]]
-            Bounding box(es) of the area(s) to blur, in the format (xmin, ymin, xmax, ymax).
-        blur_kernel_size : int (default: 165)
-            Kernel size (used for both width and height) for GaussianBlur.
-        box_padding : int (default: 0)
-            Optional: increase box by this amount of pixels before applying the blur.
-        """
-        img_height, img_width, _ = self.image.shape
-
-        for box in boxes:
-            x_min, y_min, x_max, y_max = map(int, box)
-
-            x_min = max(0, x_min - box_padding)
-            y_min = max(0, y_min - box_padding)
-            x_max = min(img_width, x_max + box_padding)
-            y_max = min(img_height, y_max + box_padding)
-
-            # logger.debug(f"Blurring inside: {(x_min, y_min)} -> {(x_max, y_max)}")
-            area_to_blur = self.image[y_min:y_max, x_min:x_max]
-            blurred = cv2.GaussianBlur(
-                area_to_blur, (blur_kernel_size, blur_kernel_size), 0
-            )
-            self.image[y_min:y_max, x_min:x_max] = blurred
-
-=======
 class OOROutputImage(OutputImage):
->>>>>>> 3e893b26
     def blur_outside_boxes(
         self,
         boxes: Union[List[Tuple[float, float, float, float]], npt.NDArray[np.float_]],
