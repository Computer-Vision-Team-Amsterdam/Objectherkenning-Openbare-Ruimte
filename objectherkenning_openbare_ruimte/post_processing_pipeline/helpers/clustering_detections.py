from pyspark.sql.functions import monotonically_increasing_id, row_number, col, mean
from pyspark.sql import Window
from pyspark.sql.types import StructType, StructField, StringType, FloatType
from shapely.geometry import Point
from pyspark.sql import SparkSession
from sklearn.cluster import DBSCAN
import numpy as np

from .databricks_workspace import get_catalog_name

from databricks.sdk.runtime import *

MS_PER_RAD = 6371008.8 # Earth radius in meters
MIN_SAMPLES = 1 # avoid noise points. All points are either in a cluster or are a cluster of their own.

class Clustering:

    def __init__(self, spark: SparkSession):
        
        self.spark = spark
        self.catalog = get_catalog_name(spark=spark)
        self.schema = "oor"
<<<<<<< HEAD
        query_detection_metadata = f"SELECT * FROM {self.catalog}.{self.schema}.silver_detection_metadata WHERE status='Pending'"
        self.detection_metadata = self.spark.sql(query_detection_metadata)
        query_frame_metadata = f"SELECT * FROM {self.catalog}.{self.schema}.silver_frame_metadata WHERE status='Pending'"
        self.frame_metadata = self.spark.sql(query_frame_metadata)
=======
        self.detection_metadata = self.spark.read.table(f'{self.catalog}.{self.schema}.silver_detection_metadata')  
        self.frame_metadata = self.spark.read.table(f'{self.catalog}.{self.schema}.silver_frame_metadata')
        self._filter_objects_based_on_what_is_pending()?
        self._filter_objects_by_date(date)
        self._filter_objects_randomly()
>>>>>>> 128799be
        self.df_joined= self._join_frame_and_detection_metadata()

        self._containers_coordinates = self._extract_containers_coordinates()  
        self._containers_coordinates_geometry = self._convert_coordinates_to_point()

    def get_containers_coordinates(self):
        return self._containers_coordinates
    
    def get_containers_coordinates_geometry(self):
        return self._containers_coordinates_geometry

    def _filter_objects_by_date(self, date):
        self.detection_metadata = self.detection_metadata.filter(self.detection_metadata["image_name"].like(f"%{date}%"))

    def _filter_objects_randomly(self):
        self.detection_metadata = self.detection_metadata.sample(False, 0.1, seed=42)  # 10% sample size

    def _filter_objects_by_tracking_id(self):
        pass   

    def _join_frame_and_detection_metadata(self):

        joined_df = self.frame_metadata.alias("fm").join(
        self.detection_metadata.alias("dm"),
        col("fm.image_name") == col("dm.image_name")
        )

        columns = [
        col("fm.gps_date").alias("detection_date"),
        col("dm.id").alias("detection_id"),
        col("dm.object_class"),
        col("dm.image_name"),
        col("dm.x_center"),
        col("dm.y_center"),
        col("dm.width"),
        col("dm.height"),
        col("dm.confidence"),
        col("fm.gps_lat"),
        col("fm.gps_lon"),
        ]

        joined_df = joined_df.select(columns)

        return joined_df
    
    def _extract_containers_coordinates(self):

        # Collect the DataFrame rows as a list of Row objects
        rows = self.df_joined.select("gps_lat", "gps_lon").collect()
    
        # Convert the list of Row objects into a list of tuples
        containers_coordinates = [(row['gps_lat'], row['gps_lon']) for row in rows]

        return containers_coordinates
           
    def _convert_coordinates_to_point(self):
        """
        We need the containers coordinates as Point to perform distance calculations
        """
        containers_coordinates_geometry = [Point(location) for location in self._containers_coordinates] 
        return containers_coordinates_geometry

    # why is this operation so complicated!?    
    def add_column(self, column_name, values):

        # Ensure the length of the values matches the number of rows in the dataframe
        if len(values) != self.df_joined.count():
            raise ValueError("The length of the list does not match the number of rows in the dataframe")

        #convert list to a dataframe    
        b = sqlContext.createDataFrame([(v,) for v in values], [column_name])

        #add 'sequential' index and join both dataframe to get the final result
        self.df_joined = self.df_joined.withColumn("row_idx", row_number().over(Window.orderBy(monotonically_increasing_id())))
        b = b.withColumn("row_idx", row_number().over(Window.orderBy(monotonically_increasing_id())))

        self.df_joined = self.df_joined.join(b, self.df_joined.row_idx == b.row_idx).\
                    drop("row_idx")

    def _cluster_points(self, eps, min_samples=MIN_SAMPLES):
        """
        Cluster points in a DataFrame using DBSCAN.

        Parameters:
        points (np.ndarray): [lon, lat] coordinates for each point
        eps (float): The maximum distance between two samples for one to be considered as in the neighborhood of the other.
        min_samples (int): The number of samples in a neighborhood for a point to be considered as a core point.
        """

        coordinates = np.array(self._containers_coordinates)

        db = DBSCAN(
            eps=eps, min_samples=min_samples, algorithm="ball_tree", metric="haversine"
        ).fit(np.radians(coordinates))
        
        # Add cluster labels to the DataFrame
        labels = [int(v) for v in db.labels_]
        self.add_column("tracking_id", labels)
    
    def cluster_and_select_images(self, distance=10):
        # Cluster the points based on distance
        epsilon = distance / MS_PER_RAD  # radius of the neighborhood
        print(f'Epsilon: {epsilon}')
        self._cluster_points(eps=epsilon)
        print(f'DF_JOINED after _cluster_points')
        display(self.df_joined)

        # Calculate the mean confidence for each cluster
        window_spec = Window.partitionBy("tracking_id")
        self.df_joined = self.df_joined.withColumn("mean_confidence", mean("confidence").over(window_spec))

        # Select images with confidence above the mean confidence of their cluster
        self.df_joined = self.df_joined.filter(col("confidence") >= col("mean_confidence"))

        # Calculate area for each image
        self.df_joined = self.df_joined.withColumn("area", col("width") * col("height"))

        # Select the image with the largest area within each cluster
        window_spec_area = Window.partitionBy("tracking_id").orderBy(col("area").desc())
        self.df_joined = self.df_joined.withColumn("row_number", row_number().over(window_spec_area))
        self.df_joined = self.df_joined.filter(col("row_number") == 1).drop("row_number", "mean_confidence", "area")

        # Update container coordinates after clustering
        self._containers_coordinates = self._extract_containers_coordinates()  
        self._containers_coordinates_geometry = self._convert_coordinates_to_point()

        print('Final df_joined with clustered detections:')
        display(self.df_joined)<|MERGE_RESOLUTION|>--- conflicted
+++ resolved
@@ -1,115 +1,120 @@
-from pyspark.sql.functions import monotonically_increasing_id, row_number, col, mean
-from pyspark.sql import Window
-from pyspark.sql.types import StructType, StructField, StringType, FloatType
+import numpy as np
+from databricks.sdk.runtime import display, sqlContext
+from pyspark.sql import SparkSession, Window
+from pyspark.sql.functions import col, mean, monotonically_increasing_id, row_number
 from shapely.geometry import Point
-from pyspark.sql import SparkSession
 from sklearn.cluster import DBSCAN
-import numpy as np
 
 from .databricks_workspace import get_catalog_name
 
-from databricks.sdk.runtime import *
+MS_PER_RAD = 6371008.8  # Earth radius in meters
+MIN_SAMPLES = 1  # avoid noise points. All points are either in a cluster or are a cluster of their own.
 
-MS_PER_RAD = 6371008.8 # Earth radius in meters
-MIN_SAMPLES = 1 # avoid noise points. All points are either in a cluster or are a cluster of their own.
 
 class Clustering:
 
     def __init__(self, spark: SparkSession):
-        
+
         self.spark = spark
         self.catalog = get_catalog_name(spark=spark)
         self.schema = "oor"
-<<<<<<< HEAD
         query_detection_metadata = f"SELECT * FROM {self.catalog}.{self.schema}.silver_detection_metadata WHERE status='Pending'"
         self.detection_metadata = self.spark.sql(query_detection_metadata)
         query_frame_metadata = f"SELECT * FROM {self.catalog}.{self.schema}.silver_frame_metadata WHERE status='Pending'"
         self.frame_metadata = self.spark.sql(query_frame_metadata)
-=======
-        self.detection_metadata = self.spark.read.table(f'{self.catalog}.{self.schema}.silver_detection_metadata')  
-        self.frame_metadata = self.spark.read.table(f'{self.catalog}.{self.schema}.silver_frame_metadata')
-        self._filter_objects_based_on_what_is_pending()?
-        self._filter_objects_by_date(date)
-        self._filter_objects_randomly()
->>>>>>> 128799be
-        self.df_joined= self._join_frame_and_detection_metadata()
+        self.df_joined = self._join_frame_and_detection_metadata()
 
-        self._containers_coordinates = self._extract_containers_coordinates()  
+        self._containers_coordinates = self._extract_containers_coordinates()
         self._containers_coordinates_geometry = self._convert_coordinates_to_point()
 
     def get_containers_coordinates(self):
         return self._containers_coordinates
-    
+
     def get_containers_coordinates_geometry(self):
         return self._containers_coordinates_geometry
 
     def _filter_objects_by_date(self, date):
-        self.detection_metadata = self.detection_metadata.filter(self.detection_metadata["image_name"].like(f"%{date}%"))
+        self.detection_metadata = self.detection_metadata.filter(
+            self.detection_metadata["image_name"].like(f"%{date}%")
+        )
 
     def _filter_objects_randomly(self):
-        self.detection_metadata = self.detection_metadata.sample(False, 0.1, seed=42)  # 10% sample size
+        self.detection_metadata = self.detection_metadata.sample(
+            False, 0.1, seed=42
+        )  # 10% sample size
 
     def _filter_objects_by_tracking_id(self):
-        pass   
+        pass
 
     def _join_frame_and_detection_metadata(self):
 
         joined_df = self.frame_metadata.alias("fm").join(
-        self.detection_metadata.alias("dm"),
-        col("fm.image_name") == col("dm.image_name")
+            self.detection_metadata.alias("dm"),
+            col("fm.image_name") == col("dm.image_name"),
         )
 
         columns = [
-        col("fm.gps_date").alias("detection_date"),
-        col("dm.id").alias("detection_id"),
-        col("dm.object_class"),
-        col("dm.image_name"),
-        col("dm.x_center"),
-        col("dm.y_center"),
-        col("dm.width"),
-        col("dm.height"),
-        col("dm.confidence"),
-        col("fm.gps_lat"),
-        col("fm.gps_lon"),
+            col("fm.gps_date").alias("detection_date"),
+            col("dm.id").alias("detection_id"),
+            col("dm.object_class"),
+            col("dm.image_name"),
+            col("dm.x_center"),
+            col("dm.y_center"),
+            col("dm.width"),
+            col("dm.height"),
+            col("dm.confidence"),
+            col("fm.gps_lat"),
+            col("fm.gps_lon"),
         ]
 
         joined_df = joined_df.select(columns)
 
         return joined_df
-    
+
     def _extract_containers_coordinates(self):
 
         # Collect the DataFrame rows as a list of Row objects
         rows = self.df_joined.select("gps_lat", "gps_lon").collect()
-    
+
         # Convert the list of Row objects into a list of tuples
-        containers_coordinates = [(row['gps_lat'], row['gps_lon']) for row in rows]
+        containers_coordinates = [(row["gps_lat"], row["gps_lon"]) for row in rows]
 
         return containers_coordinates
-           
+
     def _convert_coordinates_to_point(self):
         """
         We need the containers coordinates as Point to perform distance calculations
         """
-        containers_coordinates_geometry = [Point(location) for location in self._containers_coordinates] 
+        containers_coordinates_geometry = [
+            Point(location) for location in self._containers_coordinates
+        ]
         return containers_coordinates_geometry
 
-    # why is this operation so complicated!?    
+    # why is this operation so complicated!?
     def add_column(self, column_name, values):
 
         # Ensure the length of the values matches the number of rows in the dataframe
         if len(values) != self.df_joined.count():
-            raise ValueError("The length of the list does not match the number of rows in the dataframe")
+            raise ValueError(
+                "The length of the list does not match the number of rows in the dataframe"
+            )
 
-        #convert list to a dataframe    
-        b = sqlContext.createDataFrame([(v,) for v in values], [column_name])
+        # convert list to a dataframe
+        b = sqlContext.createDataFrame(
+            [(v,) for v in values], [column_name]
+        )  # noqa: F405
 
-        #add 'sequential' index and join both dataframe to get the final result
-        self.df_joined = self.df_joined.withColumn("row_idx", row_number().over(Window.orderBy(monotonically_increasing_id())))
-        b = b.withColumn("row_idx", row_number().over(Window.orderBy(monotonically_increasing_id())))
+        # add 'sequential' index and join both dataframe to get the final result
+        self.df_joined = self.df_joined.withColumn(
+            "row_idx", row_number().over(Window.orderBy(monotonically_increasing_id()))
+        )
+        b = b.withColumn(
+            "row_idx", row_number().over(Window.orderBy(monotonically_increasing_id()))
+        )
 
-        self.df_joined = self.df_joined.join(b, self.df_joined.row_idx == b.row_idx).\
-                    drop("row_idx")
+        self.df_joined = self.df_joined.join(
+            b, self.df_joined.row_idx == b.row_idx
+        ).drop("row_idx")
 
     def _cluster_points(self, eps, min_samples=MIN_SAMPLES):
         """
@@ -126,37 +131,45 @@
         db = DBSCAN(
             eps=eps, min_samples=min_samples, algorithm="ball_tree", metric="haversine"
         ).fit(np.radians(coordinates))
-        
+
         # Add cluster labels to the DataFrame
         labels = [int(v) for v in db.labels_]
         self.add_column("tracking_id", labels)
-    
+
     def cluster_and_select_images(self, distance=10):
         # Cluster the points based on distance
         epsilon = distance / MS_PER_RAD  # radius of the neighborhood
-        print(f'Epsilon: {epsilon}')
+        print(f"Epsilon: {epsilon}")
         self._cluster_points(eps=epsilon)
-        print(f'DF_JOINED after _cluster_points')
-        display(self.df_joined)
+        print("DF_JOINED after _cluster_points")
+        display(self.df_joined)  # noqa: F405
 
         # Calculate the mean confidence for each cluster
         window_spec = Window.partitionBy("tracking_id")
-        self.df_joined = self.df_joined.withColumn("mean_confidence", mean("confidence").over(window_spec))
+        self.df_joined = self.df_joined.withColumn(
+            "mean_confidence", mean("confidence").over(window_spec)
+        )
 
         # Select images with confidence above the mean confidence of their cluster
-        self.df_joined = self.df_joined.filter(col("confidence") >= col("mean_confidence"))
+        self.df_joined = self.df_joined.filter(
+            col("confidence") >= col("mean_confidence")
+        )
 
         # Calculate area for each image
         self.df_joined = self.df_joined.withColumn("area", col("width") * col("height"))
 
         # Select the image with the largest area within each cluster
         window_spec_area = Window.partitionBy("tracking_id").orderBy(col("area").desc())
-        self.df_joined = self.df_joined.withColumn("row_number", row_number().over(window_spec_area))
-        self.df_joined = self.df_joined.filter(col("row_number") == 1).drop("row_number", "mean_confidence", "area")
+        self.df_joined = self.df_joined.withColumn(
+            "row_number", row_number().over(window_spec_area)
+        )
+        self.df_joined = self.df_joined.filter(col("row_number") == 1).drop(
+            "row_number", "mean_confidence", "area"
+        )
 
         # Update container coordinates after clustering
-        self._containers_coordinates = self._extract_containers_coordinates()  
+        self._containers_coordinates = self._extract_containers_coordinates()
         self._containers_coordinates_geometry = self._convert_coordinates_to_point()
 
-        print('Final df_joined with clustered detections:')
+        print("Final df_joined with clustered detections:")
         display(self.df_joined)