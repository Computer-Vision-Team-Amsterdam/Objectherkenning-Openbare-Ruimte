from typing import Any, Dict, List, Optional, Tuple, Union

from pydantic import BaseModel


class SettingsSpecModel(BaseModel):
    class Config:
        extra = "forbid"


class AMLExperimentDetailsSpec(SettingsSpecModel):
    compute_name: str = None
    env_name: str = None
    env_version: int = None
    src_dir: str = None
    ai_instrumentation_key: str = None


class ConvertDataset(SettingsSpecModel):
    face_width: int = 1024
    input_old_datastore: str
    output_new_datastore: str


class ConvertAnnotations(SettingsSpecModel):
    input_datastore_name: str = "annotations_conversion_old"
    output_datastore_name: str = "annotations_conversion_new"
    final_datastore_name: str = "converted-dataset-oor"
    image_storage_account: str = "cvodataweupgwapeg4pyiw5e"
    categories_file: str = "categories.json"
    separate_labels: bool = False
    label_folder: str = None


<<<<<<< HEAD
class DataDeliveryPipelineSpec(SettingsSpecModel):
    images_path: str
    detections_path: str
    metadata_path: str


class DataMinimisation(SettingsSpecModel):
    sensitive_classes: List[int]
    target_classes: List[int]
    blur_kernel_size_outside: int
    blur_kernel_size_inside: int
    blur_outside_padding: int
    crop_padding: int


class DataMinimisationExperiment(SettingsSpecModel):
    inputs: Dict[str, str]
    outputs: Dict[str, str]
    image_format: str


=======
>>>>>>> 3e6906e8
class DataSampling(SettingsSpecModel):
    inputs: Dict[str, str]
    outputs: Dict[str, str]
    n_frames: int
    sampling_weight: float
    decos_radius: float


class DefisheyeParameters(SettingsSpecModel):
    camera_matrix: List[List[float]]
    distortion_params: List[List[float]]
    input_image_size: Tuple[int, int]


class DistortionCorrectionSpec(SettingsSpecModel):
    defisheye_params: DefisheyeParameters
    cx: float
    cy: float
    k1: float
    k2: float


class FrameExtractionSpec(SettingsSpecModel):
    inputs: Dict[str, str]
    outputs: Dict[str, str]
    log_dir: str = "logs"
    exclude_dirs: List[str] = []
    exclude_files: List[str] = []
    fps: float


class InferenceModelParameters(SettingsSpecModel):
    batch_size: int = 1
    img_size: int = 640
    conf: float = 0.5
    save_img_flag: bool = False
    save_txt_flag: bool = False
    save_conf_flag: bool = False


class InferencePipelineSpec(SettingsSpecModel):
    model_params: InferenceModelParameters
    inputs: Dict[str, str] = None
    outputs: Dict[str, str] = None
    target_classes: List[int] = None
    sensitive_classes: List[int] = []
    target_classes_conf: Optional[float] = None
    sensitive_classes_conf: Optional[float] = None
    output_image_size: Optional[Tuple[int, int]] = None
    save_detection_images: bool = False
    save_detection_labels: bool = True
    save_all_images: bool = False
    defisheye_flag: bool = False


class LoggingSpec(SettingsSpecModel):
    loglevel_own: str = "INFO"
    own_packages: List[str] = [
        "__main__",
        "objectherkenning_openbare_ruimte",
    ]
    extra_loglevels: Dict[str, str] = {}
    basic_config: Dict[str, Any] = {
        "level": "WARNING",
        "format": "%(asctime)s|%(levelname)-8s|%(name)s|%(message)s",
        "datefmt": "%Y-%m-%d %H:%M:%S",
    }
    ai_instrumentation_key: str = ""


class PerformanceEvaluationSpec(SettingsSpecModel):
    inputs: Dict[str, str]
    outputs: Dict[str, str]
    dataset_name: str = ""
    model_name: str
    ground_truth_image_shape: List[int]
    predictions_image_shape: List[int]
    prediction_labels_rel_path: str = "labels"
    splits: List[str]
    target_classes: List[int]
    sensitive_classes: List[int]
    target_classes_conf: Optional[float] = None
    sensitive_classes_conf: Optional[float] = None
    plot_pr_curves: bool = True


class TrainingModelParameters(SettingsSpecModel):
    img_size: int = 1024
    batch: Union[float, int] = -1
    epochs: int = 100
    patience: int = 25
    n_classes: int = 3
    cos_lr: bool = False
    dropout: float = 0.0
    seed: int = 0
    box: float = 7.5
    cls: float = 0.5
    dfl: float = 1.5
    name_classes: List[str] = ["person", "license plate", "container"]
    rect: bool = False


class TrainingPipelineSpec(SettingsSpecModel):
    model_parameters: TrainingModelParameters
    inputs: Dict[str, str] = None
    outputs: Dict[str, str] = None


class SweepModelParameters(SettingsSpecModel):
    img_size: int = 1024
    batch: Union[float, int] = -1
    epochs: int = 100
    patience: int = 25
    n_classes: int = 3
    name_classes: List[str] = ["person", "license plate", "container"]
    rect: bool = False


class SweepPipelineSpec(SettingsSpecModel):
    model_parameters: SweepModelParameters
    sweep_trials: int = 1
    inputs: Dict[str, str] = None
    outputs: Dict[str, str] = None


class WandbSpec(SettingsSpecModel):
    api_key: str
    mode: str = "disabled"


class ObjectherkenningOpenbareRuimteSettingsSpec(SettingsSpecModel):
    class Config:
        extra = "forbid"

    customer: str
    aml_experiment_details: AMLExperimentDetailsSpec
    convert_dataset: ConvertDataset = None
    convert_annotations: ConvertAnnotations = None
<<<<<<< HEAD
    data_delivery_pipeline: DataDeliveryPipelineSpec
    data_minimisation: DataMinimisation
    data_minimisation_experiment: DataMinimisationExperiment
=======
>>>>>>> 3e6906e8
    data_sampling: DataSampling
    distortion_correction: DistortionCorrectionSpec = None
    frame_extraction: FrameExtractionSpec = None
    inference_pipeline: InferencePipelineSpec = None
    logging: LoggingSpec = LoggingSpec()
    performance_evaluation: PerformanceEvaluationSpec = None
    training_pipeline: TrainingPipelineSpec = None
    sweep_pipeline: SweepPipelineSpec = None
    wandb: WandbSpec = None<|MERGE_RESOLUTION|>--- conflicted
+++ resolved
@@ -32,13 +32,6 @@
     label_folder: str = None
 
 
-<<<<<<< HEAD
-class DataDeliveryPipelineSpec(SettingsSpecModel):
-    images_path: str
-    detections_path: str
-    metadata_path: str
-
-
 class DataMinimisation(SettingsSpecModel):
     sensitive_classes: List[int]
     target_classes: List[int]
@@ -54,8 +47,6 @@
     image_format: str
 
 
-=======
->>>>>>> 3e6906e8
 class DataSampling(SettingsSpecModel):
     inputs: Dict[str, str]
     outputs: Dict[str, str]
@@ -194,13 +185,9 @@
     aml_experiment_details: AMLExperimentDetailsSpec
     convert_dataset: ConvertDataset = None
     convert_annotations: ConvertAnnotations = None
-<<<<<<< HEAD
-    data_delivery_pipeline: DataDeliveryPipelineSpec
-    data_minimisation: DataMinimisation
-    data_minimisation_experiment: DataMinimisationExperiment
-=======
->>>>>>> 3e6906e8
-    data_sampling: DataSampling
+    data_minimisation: DataMinimisation = None
+    data_minimisation_experiment: DataMinimisationExperiment = None
+    data_sampling: DataSampling = None
     distortion_correction: DistortionCorrectionSpec = None
     frame_extraction: FrameExtractionSpec = None
     inference_pipeline: InferencePipelineSpec = None
