--- conflicted
+++ resolved
@@ -1,8 +1,4 @@
-<<<<<<< HEAD
-from typing import Any, Dict, List, Union
-=======
-from typing import Any, Dict, List, Tuple
->>>>>>> b4103574
+from typing import Any, Dict, List, Tuple, Union
 
 from pydantic import BaseModel
 
