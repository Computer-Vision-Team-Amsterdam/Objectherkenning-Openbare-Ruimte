from typing import Any, Dict, List

from pydantic import BaseModel


class SettingsSpecModel(BaseModel):
    class Config:
        extra = "forbid"


class AMLExperimentDetailsSpec(SettingsSpecModel):
    compute_name: str = None
    env_name: str = None
    env_version: int = None
    src_dir: str = None
    ai_instrumentation_key: str = None


class AzureIoTSpec(SettingsSpecModel):
    hostname: str
    device_id: str
    shared_access_key: str


<<<<<<< HEAD
class DataDeliveryPipelineSpec(SettingsSpecModel):
    images_path: str
    detections_path: str
    metadata_path: str
=======
class ConvertDataset(SettingsSpecModel):
    face_width: int = 1024
    input_old_datastore: str
    output_new_datastore: str


class ConvertAnnotations(SettingsSpecModel):
    input_datastore_name: str = "annotations_conversion_old"
    output_datastore_name: str = "annotations_conversion_new"
    final_datastore_name: str = "converted-dataset-oor"
    categories_file: str = "categories.json"
    separate_labels: bool = False
    label_folder: str = None
>>>>>>> 633ba02e


class LoggingSpec(SettingsSpecModel):
    loglevel_own: str = "INFO"
    own_packages: List[str] = [
        "__main__",
        "objectherkenning_openbare_ruimte",
    ]
    extra_loglevels: Dict[str, str] = {}
    basic_config: Dict[str, Any] = {
        "level": "WARNING",
        "format": "%(asctime)s|%(levelname)-8s|%(name)s|%(message)s",
        "datefmt": "%Y-%m-%d %H:%M:%S",
    }
    ai_instrumentation_key: str = ""


class ObjectherkenningOpenbareRuimteSettingsSpec(SettingsSpecModel):
    class Config:
        extra = "forbid"

<<<<<<< HEAD
    azure_iot: AzureIoTSpec
    data_delivery_pipeline: DataDeliveryPipelineSpec
=======
    customer: str
    aml_experiment_details: AMLExperimentDetailsSpec
    azure_iot: AzureIoTSpec = None
    convert_dataset: ConvertDataset = None
    convert_annotations: ConvertAnnotations = None
>>>>>>> 633ba02e
    logging: LoggingSpec = LoggingSpec()<|MERGE_RESOLUTION|>--- conflicted
+++ resolved
@@ -22,12 +22,12 @@
     shared_access_key: str
 
 
-<<<<<<< HEAD
 class DataDeliveryPipelineSpec(SettingsSpecModel):
     images_path: str
     detections_path: str
     metadata_path: str
-=======
+
+
 class ConvertDataset(SettingsSpecModel):
     face_width: int = 1024
     input_old_datastore: str
@@ -41,7 +41,6 @@
     categories_file: str = "categories.json"
     separate_labels: bool = False
     label_folder: str = None
->>>>>>> 633ba02e
 
 
 class LoggingSpec(SettingsSpecModel):
@@ -63,14 +62,10 @@
     class Config:
         extra = "forbid"
 
-<<<<<<< HEAD
+    customer: str
     azure_iot: AzureIoTSpec
     data_delivery_pipeline: DataDeliveryPipelineSpec
-=======
-    customer: str
     aml_experiment_details: AMLExperimentDetailsSpec
-    azure_iot: AzureIoTSpec = None
     convert_dataset: ConvertDataset = None
     convert_annotations: ConvertAnnotations = None
->>>>>>> 633ba02e
     logging: LoggingSpec = LoggingSpec()