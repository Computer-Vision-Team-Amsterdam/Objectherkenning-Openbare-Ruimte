--- conflicted
+++ resolved
@@ -73,15 +73,10 @@
         extra = "forbid"
 
     customer: str
-    aml_experiment_details: AMLExperimentDetailsSpec
-<<<<<<< HEAD
-    azure_iot: AzureIoTSpec
-    convert_annotations: ConvertAnnotations
-    distortion_correction: DistortionCorrectionSpec
-    frame_extraction: FrameExtractionSpec
-=======
+    aml_experiment_details: AMLExperimentDetailsSpec = None
     azure_iot: AzureIoTSpec = None
     convert_dataset: ConvertDataset = None
     convert_annotations: ConvertAnnotations = None
->>>>>>> 633ba02e
+    distortion_correction: DistortionCorrectionSpec = None
+    frame_extraction: FrameExtractionSpec = None
     logging: LoggingSpec = LoggingSpec()