<<<<<<< HEAD
from typing import Any, Dict, List, Optional, Union
=======
from typing import Any, Dict, List, Optional, Tuple, Union
>>>>>>> 4a8b9f1a

from pydantic import BaseModel


class SettingsSpecModel(BaseModel):
    class Config:
        extra = "forbid"


class AMLExperimentDetailsSpec(SettingsSpecModel):
    compute_name: str = None
    env_name: str = None
    env_version: int = None
    src_dir: str = None
    ai_instrumentation_key: str = None


class ConvertDataset(SettingsSpecModel):
    face_width: int = 1024
    input_old_datastore: str
    output_new_datastore: str


class ConvertAnnotations(SettingsSpecModel):
    input_datastore_name: str = "annotations_conversion_old"
    output_datastore_name: str = "annotations_conversion_new"
    final_datastore_name: str = "converted-dataset-oor"
    categories_file: str = "categories.json"
    separate_labels: bool = False
    label_folder: str = None


class DataSampling(SettingsSpecModel):
    inputs: Dict[str, str]
    outputs: Dict[str, str]
    n_frames: int
    sampling_weight: float
    decos_radius: float


class DefisheyeParameters(SettingsSpecModel):
    camera_matrix: List[List[float]]
    distortion_params: List[List[float]]
    input_image_size: Tuple[int, int]


class DistortionCorrectionSpec(SettingsSpecModel):
    defisheye_params: DefisheyeParameters
    cx: float
    cy: float
    k1: float
    k2: float


class FrameExtractionSpec(SettingsSpecModel):
    inputs: Dict[str, str]
    outputs: Dict[str, str]
    log_dir: str = "logs"
    exclude_dirs: List[str] = []
    exclude_files: List[str] = []
    fps: float


class InferenceModelParameters(SettingsSpecModel):
    batch_size: int = 1
    img_size: int = 640
    conf: float = 0.5
    save_img_flag: bool = False
    save_txt_flag: bool = False
    save_conf_flag: bool = False


class InferencePipelineSpec(SettingsSpecModel):
    model_params: InferenceModelParameters
    inputs: Dict[str, str] = None
    outputs: Dict[str, str] = None
    target_classes: List[int] = None
    sensitive_classes: List[int] = []
    target_classes_conf: Optional[float] = None
    sensitive_classes_conf: Optional[float] = None
    output_image_size: Optional[Tuple[int, int]] = None
    save_detection_images: bool = False
    save_detection_labels: bool = True
    save_all_images: bool = False
    defisheye_flag: bool = False


class LoggingSpec(SettingsSpecModel):
    loglevel_own: str = "INFO"
    own_packages: List[str] = [
        "__main__",
        "objectherkenning_openbare_ruimte",
    ]
    extra_loglevels: Dict[str, str] = {}
    basic_config: Dict[str, Any] = {
        "level": "WARNING",
        "format": "%(asctime)s|%(levelname)-8s|%(name)s|%(message)s",
        "datefmt": "%Y-%m-%d %H:%M:%S",
    }
    ai_instrumentation_key: str = ""


class PerformanceEvaluationSpec(SettingsSpecModel):
    inputs: Dict[str, str]
    outputs: Dict[str, str]
    dataset_name: str = ""
    model_name: str
    ground_truth_image_shape: List[int]
    predictions_image_shape: List[int]
    prediction_labels_rel_path: str = "labels"
    splits: List[str]
    target_classes: List[int]
    sensitive_classes: List[int]
    target_classes_conf: Optional[float] = None
    sensitive_classes_conf: Optional[float] = None
    plot_pr_curves: bool = True


class TrainingModelParameters(SettingsSpecModel):
    img_size: int = 1024
    batch: Union[float, int] = -1
    epochs: int = 100
    patience: int = 25
    n_classes: int = 3
    cos_lr: bool = False
    dropout: float = 0.0
    seed: int = 0
    box: float = 7.5
    cls: float = 0.5
    dfl: float = 1.5
    name_classes: List[str] = ["person", "license plate", "container"]
    rect: bool = False


class TrainingPipelineSpec(SettingsSpecModel):
    model_parameters: TrainingModelParameters
    inputs: Dict[str, str] = None
    outputs: Dict[str, str] = None


class SweepModelParameters(SettingsSpecModel):
    img_size: int = 1024
    batch: Union[float, int] = -1
    epochs: int = 100
    patience: int = 25
    n_classes: int = 3
    name_classes: List[str] = ["person", "license plate", "container"]
    rect: bool = False


class SweepPipelineSpec(SettingsSpecModel):
    model_parameters: SweepModelParameters
    sweep_trials: int = 1
    inputs: Dict[str, str] = None
    outputs: Dict[str, str] = None


class WandbSpec(SettingsSpecModel):
    api_key: str
    mode: str = "disabled"


class ObjectherkenningOpenbareRuimteSettingsSpec(SettingsSpecModel):
    class Config:
        extra = "forbid"

    customer: str
    aml_experiment_details: AMLExperimentDetailsSpec
    convert_dataset: ConvertDataset = None
    convert_annotations: ConvertAnnotations = None
    data_sampling: DataSampling
    distortion_correction: DistortionCorrectionSpec = None
    frame_extraction: FrameExtractionSpec = None
    inference_pipeline: InferencePipelineSpec = None
    logging: LoggingSpec = LoggingSpec()
    performance_evaluation: PerformanceEvaluationSpec
    training_pipeline: TrainingPipelineSpec = None
    sweep_pipeline: SweepPipelineSpec = None
    wandb: WandbSpec = None<|MERGE_RESOLUTION|>--- conflicted
+++ resolved
@@ -1,8 +1,4 @@
-<<<<<<< HEAD
-from typing import Any, Dict, List, Optional, Union
-=======
 from typing import Any, Dict, List, Optional, Tuple, Union
->>>>>>> 4a8b9f1a
 
 from pydantic import BaseModel
 
@@ -178,7 +174,7 @@
     frame_extraction: FrameExtractionSpec = None
     inference_pipeline: InferencePipelineSpec = None
     logging: LoggingSpec = LoggingSpec()
-    performance_evaluation: PerformanceEvaluationSpec
+    performance_evaluation: PerformanceEvaluationSpec = None
     training_pipeline: TrainingPipelineSpec = None
     sweep_pipeline: SweepPipelineSpec = None
     wandb: WandbSpec = None