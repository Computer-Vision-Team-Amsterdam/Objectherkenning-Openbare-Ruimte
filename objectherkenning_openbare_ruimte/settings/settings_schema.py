from typing import Any, Dict, List

from pydantic import BaseModel


class SettingsSpecModel(BaseModel):
    class Config:
        extra = "forbid"


class AMLExperimentDetailsSpec(SettingsSpecModel):
    compute_name: str = None
    env_name: str = None
    env_version: int = None
    src_dir: str = None
    ai_instrumentation_key: str = None


class AzureIoTSpec(SettingsSpecModel):
    hostname: str
    device_id: str
    shared_access_key: str


class DataDeliveryPipelineSpec(SettingsSpecModel):
    images_path: str
    detections_path: str
    metadata_path: str


class ConvertDataset(SettingsSpecModel):
    face_width: int = 1024
    input_old_datastore: str
    output_new_datastore: str


class ConvertAnnotations(SettingsSpecModel):
    input_datastore_name: str = "annotations_conversion_old"
    output_datastore_name: str = "annotations_conversion_new"
    final_datastore_name: str = "converted-dataset-oor"
    categories_file: str = "categories.json"
    separate_labels: bool = False
    label_folder: str = None


<<<<<<< HEAD
class DataSampling(SettingsSpecModel):
    inputs: Dict[str, str]
    outputs: Dict[str, str]
    n_frames: int
    sampling_weight: float
    decos_radius: float
=======
class DistortionCorrectionSpec(SettingsSpecModel):
    cx: float
    cy: float
    k1: float
    k2: float


class FrameExtractionSpec(SettingsSpecModel):
    inputs: Dict[str, str]
    outputs: Dict[str, str]
    log_dir: str = "logs"
    exclude_dirs: List[str] = []
    exclude_files: List[str] = []
    fps: float
>>>>>>> 612470a5


class LoggingSpec(SettingsSpecModel):
    loglevel_own: str = "INFO"
    own_packages: List[str] = [
        "__main__",
        "objectherkenning_openbare_ruimte",
    ]
    extra_loglevels: Dict[str, str] = {}
    basic_config: Dict[str, Any] = {
        "level": "WARNING",
        "format": "%(asctime)s|%(levelname)-8s|%(name)s|%(message)s",
        "datefmt": "%Y-%m-%d %H:%M:%S",
    }
    ai_instrumentation_key: str = ""


class ObjectherkenningOpenbareRuimteSettingsSpec(SettingsSpecModel):
    class Config:
        extra = "forbid"

    customer: str
    aml_experiment_details: AMLExperimentDetailsSpec
    azure_iot: AzureIoTSpec
    convert_dataset: ConvertDataset = None
    convert_annotations: ConvertAnnotations = None
<<<<<<< HEAD
    data_sampling: DataSampling
=======
    data_delivery_pipeline: DataDeliveryPipelineSpec
    distortion_correction: DistortionCorrectionSpec
    frame_extraction: FrameExtractionSpec
>>>>>>> 612470a5
    logging: LoggingSpec = LoggingSpec()<|MERGE_RESOLUTION|>--- conflicted
+++ resolved
@@ -22,12 +22,6 @@
     shared_access_key: str
 
 
-class DataDeliveryPipelineSpec(SettingsSpecModel):
-    images_path: str
-    detections_path: str
-    metadata_path: str
-
-
 class ConvertDataset(SettingsSpecModel):
     face_width: int = 1024
     input_old_datastore: str
@@ -43,14 +37,20 @@
     label_folder: str = None
 
 
-<<<<<<< HEAD
+class DataDeliveryPipelineSpec(SettingsSpecModel):
+    images_path: str
+    detections_path: str
+    metadata_path: str
+
+
 class DataSampling(SettingsSpecModel):
     inputs: Dict[str, str]
     outputs: Dict[str, str]
     n_frames: int
     sampling_weight: float
     decos_radius: float
-=======
+
+
 class DistortionCorrectionSpec(SettingsSpecModel):
     cx: float
     cy: float
@@ -65,7 +65,6 @@
     exclude_dirs: List[str] = []
     exclude_files: List[str] = []
     fps: float
->>>>>>> 612470a5
 
 
 class LoggingSpec(SettingsSpecModel):
@@ -92,11 +91,8 @@
     azure_iot: AzureIoTSpec
     convert_dataset: ConvertDataset = None
     convert_annotations: ConvertAnnotations = None
-<<<<<<< HEAD
+    data_delivery_pipeline: DataDeliveryPipelineSpec
     data_sampling: DataSampling
-=======
-    data_delivery_pipeline: DataDeliveryPipelineSpec
     distortion_correction: DistortionCorrectionSpec
     frame_extraction: FrameExtractionSpec
->>>>>>> 612470a5
     logging: LoggingSpec = LoggingSpec()