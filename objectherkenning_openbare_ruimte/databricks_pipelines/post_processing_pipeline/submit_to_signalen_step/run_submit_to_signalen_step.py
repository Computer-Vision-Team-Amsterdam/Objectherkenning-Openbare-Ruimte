--- conflicted
+++ resolved
@@ -43,11 +43,8 @@
     active_object_classes,
     permit_mapping,
     send_limits,
-<<<<<<< HEAD
     exclude_private_terrain_detections,
-=======
     annotate_detection_images,
->>>>>>> e121ba0a
 ):
     setup_tables(spark=sparkSession, catalog=catalog, schema=schema)
     signalHandler = SignalHandler(
@@ -136,11 +133,8 @@
         active_object_classes=settings["object_classes"]["active"],
         permit_mapping=settings["object_classes"]["permit_mapping"],
         send_limits=settings["object_classes"]["send_limit"],
-<<<<<<< HEAD
         exclude_private_terrain_detections=settings[
             "exclude_private_terrain_detections"
         ],
-=======
         annotate_detection_images=settings["annotate_detection_images"],
->>>>>>> e121ba0a
     )