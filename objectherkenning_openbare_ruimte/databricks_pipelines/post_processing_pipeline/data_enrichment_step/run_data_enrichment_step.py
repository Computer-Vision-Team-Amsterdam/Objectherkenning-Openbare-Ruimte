# this fixes the caching issues, reimports all modules
dbutils.library.restartPython()  # type: ignore[name-defined] # noqa: F821

import os  # noqa: E402
from datetime import datetime  # noqa: E402

from pyspark.sql import SparkSession  # noqa: E402
from pyspark.sql import functions as F  # noqa: E402

from objectherkenning_openbare_ruimte.databricks_pipelines.common.databricks_workspace import (  # noqa: E402
    get_databricks_environment,
    get_job_process_time,
)
from objectherkenning_openbare_ruimte.databricks_pipelines.common.tables.silver.detections import (  # noqa: E402
    SilverDetectionMetadataManager,
)
from objectherkenning_openbare_ruimte.databricks_pipelines.common.tables.silver.frames import (  # noqa: E402
    SilverFrameMetadataManager,
)
from objectherkenning_openbare_ruimte.databricks_pipelines.common.tables.silver.objects import (  # noqa: E402
    SilverObjectsPerDayManager,
)
from objectherkenning_openbare_ruimte.databricks_pipelines.common.utils import (  # noqa: E402
    setup_tables,
)
from objectherkenning_openbare_ruimte.databricks_pipelines.post_processing_pipeline.data_enrichment_step.components import (  # noqa: E402
    utils_scoring,
    utils_visualization,
)
from objectherkenning_openbare_ruimte.databricks_pipelines.post_processing_pipeline.data_enrichment_step.components.clustering_detections import (  # noqa: E402
    Clustering,
)
from objectherkenning_openbare_ruimte.databricks_pipelines.post_processing_pipeline.data_enrichment_step.components.decos_data_connector import (  # noqa: E402
    DecosDataHandler,
)
from objectherkenning_openbare_ruimte.databricks_pipelines.post_processing_pipeline.data_enrichment_step.components.vulnerable_bridges_handler import (  # noqa: E402
    VulnerableBridgesHandler,
)
from objectherkenning_openbare_ruimte.settings.databricks_jobs_settings import (  # noqa: E402
    load_settings,
)


def run_data_enrichment_step(
    sparkSession,
    catalog,
    schema,
    root_source,
    vuln_bridges_relative_path,
    az_tenant_id,
    db_host,
    db_name,
    device_id,
    job_process_time,
    active_object_classes,
    permit_mapping,
    confidence_thresholds,
    bbox_size_thresholds,
    annotate_detection_images,
):
    setup_tables(spark=sparkSession, catalog=catalog, schema=schema)
    clustering = Clustering(
        spark=sparkSession,
        catalog=catalog,
        schema=schema,
        detections=SilverDetectionMetadataManager.load_pending_rows_from_table(),
        frames=SilverFrameMetadataManager.load_pending_rows_from_table(),
        active_object_classes=active_object_classes,
        confidence_thresholds=confidence_thresholds,
        bbox_size_thresholds=bbox_size_thresholds,
    )
    objects_coordinates_df = clustering.get_objects_coordinates_with_detection_id()
    category_counts = sorted(
        objects_coordinates_df.groupBy("object_class").count().collect()
    )
    for row in category_counts:
        print(
            f"Detected '{active_object_classes[row['object_class']]}': {row['count']}"
        )

    bridgesHandler = VulnerableBridgesHandler(
        spark=sparkSession,
        root_source=root_source,
        vuln_bridges_relative_path=vuln_bridges_relative_path,
    )
    bridges_coordinates_geometry = bridgesHandler.get_bridges_coordinates_geometry()
    closest_bridges_df = (
        bridgesHandler.calculate_distances_to_closest_vulnerable_bridges(
            bridges_locations_as_linestrings=bridges_coordinates_geometry,
            objects_coordinates_df=objects_coordinates_df,
            bridges_ids=bridgesHandler.get_bridges_ids(),
            bridges_coordinates=bridgesHandler.get_bridges_coordinates(),
        )
    )
    objects_coordinates_with_closest_bridge_df = objects_coordinates_df.join(
        closest_bridges_df, "detection_id"
    )

    decosDataHandler = DecosDataHandler(
        spark=sparkSession,
        az_tenant_id=az_tenant_id,
        db_host=db_host,
        db_name=db_name,
        db_port=5432,
        active_object_classes=active_object_classes,
        permit_mapping=permit_mapping,
    )
    decosDataHandler.query_and_process_object_permits(
        date_to_query=datetime.today().strftime("%Y-%m-%d")
    )
    closest_permits_df = decosDataHandler.calculate_distances_to_closest_permits(
        objects_coordinates_df=objects_coordinates_df,
    )
    objects_coordinates_with_closest_bridge_and_closest_permit_df = (
        objects_coordinates_with_closest_bridge_df.join(
            closest_permits_df, "detection_id"
        )
    )

    score_expr = utils_scoring.get_score_expr()
    objects_coordinates_with_closest_bridge_and_closest_permit_and_score_df = (
        objects_coordinates_with_closest_bridge_and_closest_permit_df.withColumn(
            "score", score_expr
        )
    )

    joined_metadata_with_details_df = (
        objects_coordinates_with_closest_bridge_and_closest_permit_and_score_df.alias(
            "a"
        ).join(
            clustering.joined_metadata.alias("b"),
            on=F.col("a.detection_id") == F.col("b.detection_id"),
        )
    )

    utils_visualization.generate_map(
<<<<<<< HEAD
        dataframe=joined_metadata_with_details_df,
=======
        dataframe=joined_metadata_with_closest_bridge_and_closest_permit_and_score_df,
        annotate_detection_images=annotate_detection_images,
>>>>>>> e121ba0a
        name=f"{job_process_time}-map",
        path=f"/Volumes/{catalog}/default/landingzone/Luna/visualizations/{datetime.today().strftime('%Y-%m-%d')}/",
        catalog=catalog,
        device_id=device_id,
        job_process_time=job_process_time,
    )

    selected_casted_df = joined_metadata_with_details_df.select(
        F.col("a.detection_id").cast("int"),
        F.col("a.object_class"),
        F.col("b.gps_lat").alias("object_lat").cast("string"),
        F.col("b.gps_lon").alias("object_lon").cast("string"),
        F.col("closest_bridge_distance").alias("distance_closest_bridge").cast("float"),
        F.col("closest_bridge_id").cast("string"),
        F.col("closest_permit_distance").alias("distance_closest_permit").cast("float"),
        F.col("closest_permit_id"),
        F.col("closest_permit_lat").cast("float"),
        F.col("closest_permit_lon").cast("float"),
        F.col("score").cast("float"),
        F.lit("Pending").alias("status"),
    )

    SilverObjectsPerDayManager.insert_data(df=selected_casted_df)
    SilverFrameMetadataManager.update_status(job_process_time=job_process_time)
    SilverDetectionMetadataManager.update_status(job_process_time=job_process_time)


if __name__ == "__main__":
    sparkSession = SparkSession.builder.appName("DataEnrichment").getOrCreate()
    databricks_environment = get_databricks_environment(sparkSession)
    project_root = os.path.dirname(
        os.path.dirname(os.path.dirname(os.path.dirname(os.getcwd())))
    )
    config_file_path = os.path.join(project_root, "config_databricks.yml")
    settings = load_settings(config_file_path)["databricks_pipelines"][
        f"{databricks_environment}"
    ]
    run_data_enrichment_step(
        sparkSession=sparkSession,
        catalog=settings["catalog"],
        schema=settings["schema"],
        root_source=settings["storage_account_root_path"],
        vuln_bridges_relative_path=settings["vuln_bridges_relative_path"],
        az_tenant_id=settings["azure_tenant_id"],
        db_host=settings["reference_database"]["host"],
        db_name=settings["reference_database"]["name"],
        device_id=settings["device_id"],
        job_process_time=get_job_process_time(
            is_first_pipeline_step=False,
        ),
        active_object_classes=settings["object_classes"]["active"],
        permit_mapping=settings["object_classes"]["permit_mapping"],
        confidence_thresholds=settings["object_classes"]["confidence_threshold"],
        bbox_size_thresholds=settings["object_classes"]["bbox_size_threshold"],
        annotate_detection_images=settings["annotate_detection_images"],
    )<|MERGE_RESOLUTION|>--- conflicted
+++ resolved
@@ -134,12 +134,8 @@
     )
 
     utils_visualization.generate_map(
-<<<<<<< HEAD
         dataframe=joined_metadata_with_details_df,
-=======
-        dataframe=joined_metadata_with_closest_bridge_and_closest_permit_and_score_df,
         annotate_detection_images=annotate_detection_images,
->>>>>>> e121ba0a
         name=f"{job_process_time}-map",
         path=f"/Volumes/{catalog}/default/landingzone/Luna/visualizations/{datetime.today().strftime('%Y-%m-%d')}/",
         catalog=catalog,
