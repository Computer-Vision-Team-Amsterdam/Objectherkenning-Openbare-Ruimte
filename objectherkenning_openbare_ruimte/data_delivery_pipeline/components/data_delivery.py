import csv
import os
from typing import Dict, List

from cvtoolkit.helpers.file_helpers import delete_file, find_image_paths

from objectherkenning_openbare_ruimte.data_delivery_pipeline.components.iot_handler import (
    IoTHandler,
)
from objectherkenning_openbare_ruimte.settings.settings import (
    ObjectherkenningOpenbareRuimteSettings,
)


class DataDelivery:
    def __init__(
        self, images_folder: str, detections_folder: str, metadata_folder: str
    ):
        """

        Parameters
        ----------
        images_folder
            Folder containing the blurred images with containers detected
        detections_folder
            Folder containing txt files with detections per image
        metadata_folder
            Folder containing the metadata files in csv format
        """
        self.images_folder = images_folder
        self.detections_folder = detections_folder
        self.metadata_folder = metadata_folder
        self.iot_settings = ObjectherkenningOpenbareRuimteSettings.get_settings()[
            "azure_iot"
        ]

    def run_pipeline(self):
        """
        Runs the data delivery pipeline:
            - matches metadata to images;
            - delivers the data to Azure;
            - deletes the delivered data.
        """
        print(f"Running data delivery pipeline on {self.images_folder}..")
        videos_and_frames = self._match_metadata_to_images()
        print(f"Images and frames: {videos_and_frames}")
        self._deliver_data(videos_and_frames=videos_and_frames)
        self._delete_data(videos_and_frames=videos_and_frames)

    def _match_metadata_to_images(self) -> Dict[str, List[str]]:
        """
        Creates a csv file containing only the metadata of images with containers.
        Returns video names and which frames contains containers.

        Returns
        -------
        Dictionary containing as key a video name and as values the number of frames containing containers.
        """
        images_paths = find_image_paths(root_folder=self.images_folder)
        videos_and_frames = self._get_videos_and_frame_numbers(
            images_paths=images_paths
        )
        self._create_filtered_metadata_files(videos_and_frames=videos_and_frames)
        return videos_and_frames

    def _create_filtered_metadata_files(
        self, videos_and_frames: Dict[str, List[str]]
    ) -> None:
        """
        Creates a metadata file containing only metadata information of frames with containers.

        Parameters
        ----------
        videos_and_frames
            Dictionary containing as key a video name and as values the number of frames containing containers.
        """
        for video_name, frame_numbers in videos_and_frames.items():
            filtered_rows = []
<<<<<<< HEAD
            file_path_only_filtered_rows = (
                f"{self.images_folder}/{video_name}/{video_name}.csv"
            )
            already_existing_frames = []
            with open(f"{self.metadata_folder}/{video_name}.csv") as metadata_file:
                reader = csv.reader(metadata_file)
                header = next(reader)
                header.append("frame_number")
                if not os.path.isfile(file_path_only_filtered_rows):
                    filtered_rows.append(header)
                else:
                    already_existing_frames = self._get_frame_numbers_in_metadata_file(
                        file_path_only_filtered_rows
                    )
                frame_numbers_int = [int(x) for x in frame_numbers]
                for idx, row in enumerate(reader):
                    if (
                        idx + 1 in frame_numbers_int
                        and idx + 1 not in already_existing_frames
                    ):
                        row.append(str(idx + 1))
                        filtered_rows.append(row)
            if filtered_rows:
                with open(file_path_only_filtered_rows, "a", newline="") as output_file:
                    csv_writer = csv.writer(output_file)
                    csv_writer.writerows(filtered_rows)

    @staticmethod
    def _get_frame_numbers_in_metadata_file(file_path):
        frame_numbers = []
        with open(file_path) as metadata_file:
            reader = csv.reader(metadata_file)
            for row in reader:
                if row:
                    try:
                        last_column_value = int(row[-1])
                        frame_numbers.append(last_column_value)
                    except ValueError:
                        pass
        return frame_numbers
=======
            try:
                with open(f"{self.metadata_folder}/{video_name}.csv") as fd:
                    reader = csv.reader(fd)
                    header = next(reader)
                    header.append("frame_number")
                    filtered_rows.append(header)
                    for idx, row in enumerate(reader):
                        if idx + 1 in frame_numbers:
                            row.append(str(idx + 1))
                            filtered_rows.append(row)
                with open(
                    f"{self.images_folder}/{video_name}/{video_name}.csv",
                    "w",
                    newline="",
                ) as output_file:
                    csv_writer = csv.writer(output_file)
                    csv_writer.writerows(filtered_rows)
            except FileNotFoundError as e:
                print(
                    f"FileNotFoundError during the creation of metadata file for: {video_name}: {e}"
                )
            except Exception as e:
                print(
                    f"Exception during the creation of metadata file for: {video_name}: {e}"
                )
>>>>>>> e465d6a3

    @staticmethod
    def _get_videos_and_frame_numbers(images_paths: List[str]) -> Dict[str, List[str]]:
        """
        Starting from a list of paths, groups all the frame numbers under the same video name.

        Parameters
        ----------
        images_paths
            List of frames path. The frame name are structured: video_name _frame_ frame_number. Ex. video1_frame_1

        Returns
        -------
        Dictionary containing as key a video name and as values the number of frames containing containers.
        """
        videos_and_frames = {}
        for path in images_paths:
            video_name, frame_info = os.path.basename(path).rsplit("_frame_", 1)
            frame_number, _ = frame_info.rsplit(".", 1)
            if video_name not in videos_and_frames:
                videos_and_frames[video_name] = [frame_number]
            else:
                videos_and_frames[video_name].append(frame_number)
        return videos_and_frames

    def _deliver_data(self, videos_and_frames: Dict[str, List[str]]):
        """
        Using Azure IoT delivers the images and metadata to Azure.

        Parameters
        ----------
        videos_and_frames
            Dictionary containing as key a video name and as values the number of frames containing containers.
        """
        iot_handler = IoTHandler(
            hostname=self.iot_settings["hostname"],
            device_id=self.iot_settings["device_id"],
            shared_access_key=self.iot_settings["shared_access_key"],
        )
        for video_name, frame_numbers in videos_and_frames.items():
            image_folder = f"{self.images_folder}/{video_name}"
            iot_handler.upload_file(f"{image_folder}/{video_name}.csv")
            for frame_number in frame_numbers:
                iot_handler.upload_file(
                    f"{image_folder}/{video_name}_frame_{frame_number}.jpg"
                )

    def _delete_data(self, videos_and_frames: Dict[str, List[str]]):
        """
        Deletes the data that has been delivered to Azure.

        Parameters
        ----------
        videos_and_frames
            Dictionary containing as key a video name and as values the number of frames containing containers.
        """
        for video_name, frame_numbers in videos_and_frames.items():
            image_folder = f"{self.images_folder}/{video_name}"
            delete_file(f"{image_folder}/{video_name}.csv")
            for frame_number in frame_numbers:
                delete_file(f"{image_folder}/{video_name}_frame_{frame_number}.jpg")<|MERGE_RESOLUTION|>--- conflicted
+++ resolved
@@ -76,33 +76,45 @@
         """
         for video_name, frame_numbers in videos_and_frames.items():
             filtered_rows = []
-<<<<<<< HEAD
             file_path_only_filtered_rows = (
                 f"{self.images_folder}/{video_name}/{video_name}.csv"
             )
             already_existing_frames = []
-            with open(f"{self.metadata_folder}/{video_name}.csv") as metadata_file:
-                reader = csv.reader(metadata_file)
-                header = next(reader)
-                header.append("frame_number")
-                if not os.path.isfile(file_path_only_filtered_rows):
-                    filtered_rows.append(header)
-                else:
-                    already_existing_frames = self._get_frame_numbers_in_metadata_file(
-                        file_path_only_filtered_rows
-                    )
-                frame_numbers_int = [int(x) for x in frame_numbers]
-                for idx, row in enumerate(reader):
-                    if (
-                        idx + 1 in frame_numbers_int
-                        and idx + 1 not in already_existing_frames
-                    ):
-                        row.append(str(idx + 1))
-                        filtered_rows.append(row)
-            if filtered_rows:
-                with open(file_path_only_filtered_rows, "a", newline="") as output_file:
-                    csv_writer = csv.writer(output_file)
-                    csv_writer.writerows(filtered_rows)
+            try:
+                with open(f"{self.metadata_folder}/{video_name}.csv") as metadata_file:
+                    reader = csv.reader(metadata_file)
+                    header = next(reader)
+                    header.append("frame_number")
+                    if not os.path.isfile(file_path_only_filtered_rows):
+                        filtered_rows.append(header)
+                    else:
+                        already_existing_frames = (
+                            self._get_frame_numbers_in_metadata_file(
+                                file_path_only_filtered_rows
+                            )
+                        )
+                    frame_numbers_int = [int(x) for x in frame_numbers]
+                    for idx, row in enumerate(reader):
+                        if (
+                            idx + 1 in frame_numbers_int
+                            and idx + 1 not in already_existing_frames
+                        ):
+                            row.append(str(idx + 1))
+                            filtered_rows.append(row)
+                if filtered_rows:
+                    with open(
+                        file_path_only_filtered_rows, "a", newline=""
+                    ) as output_file:
+                        csv_writer = csv.writer(output_file)
+                        csv_writer.writerows(filtered_rows)
+            except FileNotFoundError as e:
+                print(
+                    f"FileNotFoundError during the creation of metadata file for: {video_name}: {e}"
+                )
+            except Exception as e:
+                print(
+                    f"Exception during the creation of metadata file for: {video_name}: {e}"
+                )
 
     @staticmethod
     def _get_frame_numbers_in_metadata_file(file_path):
@@ -117,33 +129,6 @@
                     except ValueError:
                         pass
         return frame_numbers
-=======
-            try:
-                with open(f"{self.metadata_folder}/{video_name}.csv") as fd:
-                    reader = csv.reader(fd)
-                    header = next(reader)
-                    header.append("frame_number")
-                    filtered_rows.append(header)
-                    for idx, row in enumerate(reader):
-                        if idx + 1 in frame_numbers:
-                            row.append(str(idx + 1))
-                            filtered_rows.append(row)
-                with open(
-                    f"{self.images_folder}/{video_name}/{video_name}.csv",
-                    "w",
-                    newline="",
-                ) as output_file:
-                    csv_writer = csv.writer(output_file)
-                    csv_writer.writerows(filtered_rows)
-            except FileNotFoundError as e:
-                print(
-                    f"FileNotFoundError during the creation of metadata file for: {video_name}: {e}"
-                )
-            except Exception as e:
-                print(
-                    f"Exception during the creation of metadata file for: {video_name}: {e}"
-                )
->>>>>>> e465d6a3
 
     @staticmethod
     def _get_videos_and_frame_numbers(images_paths: List[str]) -> Dict[str, List[str]]:
