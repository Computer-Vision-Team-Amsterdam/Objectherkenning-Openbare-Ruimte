minimum_pre_commit_version: "1.21"
files: ^.*\.py$
repos:
  - repo: https://github.com/PyCQA/bandit
    rev: 1.7.9
    hooks:
      - id: bandit
        args: ["-c", "bandit.yaml"]
<<<<<<< HEAD
  - repo: https://github.com/trailofbits/pip-audit
    rev: v2.7.3
    hooks:
      - id: pip-audit
        args: [
          "--ignore-vuln", "PYSEC-2023-228", "."
        ]
  - repo: local
    hooks:
      - id: safety
        name: safety
        entry: poetry run safety scan
        language: system
        verbose: true
        files: pyproject.toml
=======
  # - repo: local
  #   hooks:
  #     - id: safety
  #       name: safety
  #       entry: poetry run safety scan --policy-file .safety-policy.yml
  #       language: system
  #       verbose: true
  #       always_run: true
>>>>>>> b1d2e368
  - repo: https://github.com/timothycrosley/isort
    rev: 5.13.2
    hooks:
    - id: isort
      additional_dependencies: [toml]
  - repo: https://github.com/psf/black
<<<<<<< HEAD
    rev: 24.8.0
    hooks:
      - id: black
  - repo: https://github.com/PYCQA/flake8
    rev: 7.1.1
    hooks:
      - id: flake8
        exclude: ^.venv
  # - repo: https://github.com/pre-commit/mirrors-mypy
  #   rev: v1.11.2
  #   hooks:
  #   - id: mypy
  #     additional_dependencies: [types-all]
  #     # for args see https://mypy.readthedocs.io/en/stable/command_line.html
  #     args: [
  #         --no-strict-optional,
  #         --ignore-missing-imports,
  #         --allow-untyped-globals
  #     ]
=======
    rev: 24.4.2
    hooks:
      - id: black
  - repo: https://github.com/PYCQA/flake8
    rev: 7.1.0
    hooks:
      - id: flake8
        exclude: ^.venv
  - repo: https://github.com/pre-commit/mirrors-mypy
    rev: v1.10.1
    hooks:
    - id: mypy
      additional_dependencies: [types-all]
      # for args see https://mypy.readthedocs.io/en/stable/command_line.html
      args: [
          --no-strict-optional,
          --ignore-missing-imports,
          --allow-untyped-globals
      ]
>>>>>>> b1d2e368
default_language_version:
    python: python3<|MERGE_RESOLUTION|>--- conflicted
+++ resolved
@@ -6,23 +6,6 @@
     hooks:
       - id: bandit
         args: ["-c", "bandit.yaml"]
-<<<<<<< HEAD
-  - repo: https://github.com/trailofbits/pip-audit
-    rev: v2.7.3
-    hooks:
-      - id: pip-audit
-        args: [
-          "--ignore-vuln", "PYSEC-2023-228", "."
-        ]
-  - repo: local
-    hooks:
-      - id: safety
-        name: safety
-        entry: poetry run safety scan
-        language: system
-        verbose: true
-        files: pyproject.toml
-=======
   # - repo: local
   #   hooks:
   #     - id: safety
@@ -31,14 +14,12 @@
   #       language: system
   #       verbose: true
   #       always_run: true
->>>>>>> b1d2e368
   - repo: https://github.com/timothycrosley/isort
     rev: 5.13.2
     hooks:
     - id: isort
       additional_dependencies: [toml]
   - repo: https://github.com/psf/black
-<<<<<<< HEAD
     rev: 24.8.0
     hooks:
       - id: black
@@ -47,37 +28,16 @@
     hooks:
       - id: flake8
         exclude: ^.venv
-  # - repo: https://github.com/pre-commit/mirrors-mypy
-  #   rev: v1.11.2
-  #   hooks:
-  #   - id: mypy
-  #     additional_dependencies: [types-all]
-  #     # for args see https://mypy.readthedocs.io/en/stable/command_line.html
-  #     args: [
-  #         --no-strict-optional,
-  #         --ignore-missing-imports,
-  #         --allow-untyped-globals
-  #     ]
-=======
-    rev: 24.4.2
-    hooks:
-      - id: black
-  - repo: https://github.com/PYCQA/flake8
-    rev: 7.1.0
-    hooks:
-      - id: flake8
-        exclude: ^.venv
   - repo: https://github.com/pre-commit/mirrors-mypy
-    rev: v1.10.1
+    rev: v1.11.2
     hooks:
     - id: mypy
-      additional_dependencies: [types-all]
+      # additional_dependencies: [types-all]
       # for args see https://mypy.readthedocs.io/en/stable/command_line.html
       args: [
           --no-strict-optional,
           --ignore-missing-imports,
           --allow-untyped-globals
       ]
->>>>>>> b1d2e368
 default_language_version:
     python: python3