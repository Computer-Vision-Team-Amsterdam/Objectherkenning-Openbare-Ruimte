minimum_pre_commit_version: "1.21"
files: ^.*\.py$
repos:
  - repo: https://github.com/PyCQA/bandit
    rev: 1.7.9
    hooks:
      - id: bandit
        args: ["-c", "bandit.yaml"]
<<<<<<< HEAD
  - repo: https://github.com/trailofbits/pip-audit
    rev: v2.7.3
    hooks:
      - id: pip-audit
        args: [
          "--ignore-vuln", "PYSEC-2023-228", "."
        ]
=======
  # - repo: local
  #   hooks:
  #     - id: safety
  #       name: safety
  #       entry: poetry run safety scan --policy-file .safety-policy.yml
  #       language: system
  #       verbose: true
  #       always_run: true
>>>>>>> b4103574
  - repo: https://github.com/timothycrosley/isort
    rev: 5.13.2
    hooks:
    - id: isort
      additional_dependencies: [toml]
  - repo: https://github.com/psf/black
    rev: 24.4.2
    hooks:
      - id: black
  - repo: https://github.com/PYCQA/flake8
    rev: 7.1.0
    hooks:
      - id: flake8
        exclude: ^.venv
  - repo: https://github.com/pre-commit/mirrors-mypy
    rev: v1.10.1
    hooks:
    - id: mypy
      additional_dependencies: [types-all]
      # for args see https://mypy.readthedocs.io/en/stable/command_line.html
      args: [
          --no-strict-optional,
          --ignore-missing-imports,
          --allow-untyped-globals
      ]
default_language_version:
    python: python3<|MERGE_RESOLUTION|>--- conflicted
+++ resolved
@@ -6,15 +6,6 @@
     hooks:
       - id: bandit
         args: ["-c", "bandit.yaml"]
-<<<<<<< HEAD
-  - repo: https://github.com/trailofbits/pip-audit
-    rev: v2.7.3
-    hooks:
-      - id: pip-audit
-        args: [
-          "--ignore-vuln", "PYSEC-2023-228", "."
-        ]
-=======
   # - repo: local
   #   hooks:
   #     - id: safety
@@ -23,7 +14,6 @@
   #       language: system
   #       verbose: true
   #       always_run: true
->>>>>>> b4103574
   - repo: https://github.com/timothycrosley/isort
     rev: 5.13.2
     hooks:
