<<<<<<< HEAD
aml_experiment_details:
  compute_name: cpu-blurring-model2
  env_name: oor-environment
  env_version: 2
  src_dir: "."
=======
customer: ""
>>>>>>> 8c7847f1

azure_iot:
  hostname: ""
  device_id: ""
  shared_access_key: ""

<<<<<<< HEAD
convert_dataset:
  input_old_datastore: "old_datastore"
  output_new_datastore: "new_datastore"
  face_width: 1024

logging:
  loglevel_own: INFO  # override loglevel for packages defined in `own_packages`
  own_packages: ["__main__", "objectherkenning_openbare_ruimte", "convert_dataset"]
=======
aml_experiment_details:
  compute_name: cpu-blurring-model2
  env_name: oor-environment
  env_version: 2
  src_dir: "."

convert_annotations:
  input_datastore_name: annotations_conversion_old
  output_datastore_name: annotations_conversion_new
  final_datastore_name: converted_new_dataset_oor
  categories_file: categories.json
  separate_labels: True
  label_folder: prelabeling_new_dataset_oor/labels

logging:
  loglevel_own: INFO  # override loglevel for packages defined in `own_packages`
  own_packages: ["__main__", "objectherkenning_openbare_ruimte", "convert_annotations"]
>>>>>>> 8c7847f1
  basic_config:
    # log config as arguments to `logging.basicConfig`
    level: INFO
    format: "%(asctime)s|||%(levelname)-8s|%(name)s|%(message)s"
    datefmt: "%Y-%m-%d %H:%M:%S"
  ai_instrumentation_key: "APPLICATION_INSIGHTS_CONNECTION_STRING"<|MERGE_RESOLUTION|>--- conflicted
+++ resolved
@@ -1,33 +1,20 @@
-<<<<<<< HEAD
+customer: ""
+
 aml_experiment_details:
   compute_name: cpu-blurring-model2
   env_name: oor-environment
   env_version: 2
   src_dir: "."
-=======
-customer: ""
->>>>>>> 8c7847f1
 
 azure_iot:
   hostname: ""
   device_id: ""
   shared_access_key: ""
 
-<<<<<<< HEAD
 convert_dataset:
   input_old_datastore: "old_datastore"
   output_new_datastore: "new_datastore"
   face_width: 1024
-
-logging:
-  loglevel_own: INFO  # override loglevel for packages defined in `own_packages`
-  own_packages: ["__main__", "objectherkenning_openbare_ruimte", "convert_dataset"]
-=======
-aml_experiment_details:
-  compute_name: cpu-blurring-model2
-  env_name: oor-environment
-  env_version: 2
-  src_dir: "."
 
 convert_annotations:
   input_datastore_name: annotations_conversion_old
@@ -40,10 +27,9 @@
 logging:
   loglevel_own: INFO  # override loglevel for packages defined in `own_packages`
   own_packages: ["__main__", "objectherkenning_openbare_ruimte", "convert_annotations"]
->>>>>>> 8c7847f1
   basic_config:
     # log config as arguments to `logging.basicConfig`
-    level: INFO
+    level: WARNING
     format: "%(asctime)s|||%(levelname)-8s|%(name)s|%(message)s"
     datefmt: "%Y-%m-%d %H:%M:%S"
   ai_instrumentation_key: "APPLICATION_INSIGHTS_CONNECTION_STRING"