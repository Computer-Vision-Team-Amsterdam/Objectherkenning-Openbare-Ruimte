--- conflicted
+++ resolved
@@ -12,26 +12,18 @@
 [tool.poetry.dependencies]
 python = "~3.8"
 pre-commit = {version = "^3.2.0", source = "PyPI"}
-cvtoolkit = { git = "https://github.com/Computer-Vision-Team-Amsterdam/CVToolkit.git",  tag = "v1.0.3" }
-azure-ai-ml = {version = "^1.2.0", source = "PyPI"}
 pydantic = {version = "^1.8.2", source = "PyPI"}
 azure-iot-device = {version = "^2.13.0", source = "PyPI"}
 azure-ai-ml = {version = "^1.15.0", source = "PyPI"}
 azure-storage-blob = {version = "^12.19.0", source = "PyPI"}
-<<<<<<< HEAD
 aml_interface = { git = "https://github.com/Computer-Vision-Team-Amsterdam/AML-Interface.git",  tag = "v1.0.0" }
 cvtoolkit = { git = "https://github.com/Computer-Vision-Team-Amsterdam/CVToolkit.git",  tag = "v1.0.3" }
 geopandas = {version = "~0.13.2", source = "PyPI"}
-=======
->>>>>>> 72c61286
 mldesigner = {version = "^0.1.0-beta.9", source = "PyPI"}
 numpy = {version = "^1.24.2", source = "PyPI"}
 py360convert-modified = {version = "^1.0.1", source = "PyPI"}
 opencv-python = {version = "^4.8.0.74", source = "PyPI"}
-<<<<<<< HEAD
-=======
 torch = {version = "2.2.2", source = "PyPI"}
->>>>>>> 72c61286
 
 [tool.poetry.dev-dependencies]
 pytest = {version = "^7.0.1", source = "PyPI" }
