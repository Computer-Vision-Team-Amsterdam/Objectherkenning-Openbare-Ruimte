--- conflicted
+++ resolved
@@ -26,12 +26,7 @@
 pathvalidate = {version = "^3.2.0", source = "PyPI"}
 pre-commit = {version = "^3.2.0", source = "PyPI"}
 py360convert-modified = {version = "^1.0.1", source = "PyPI"}
-<<<<<<< HEAD
 pycocotools = {version = "^2.0.7", source = "PyPI"}
-pydantic = {version = "^1.8.2", source = "PyPI"}
-pynvml = {version = "^11.5.0", source = "PyPI"}
-=======
->>>>>>> bcc6f75b
 setuptools = {version = "^70.2.0", source = "PyPI"}
 torch = {version = "^2.2.1", source="torch"}
 torchaudio = {version = "^2.2.1", source="torch"}
