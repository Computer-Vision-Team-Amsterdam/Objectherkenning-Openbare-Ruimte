--- conflicted
+++ resolved
@@ -23,21 +23,11 @@
 pre-commit = {version = "^3.2.0", source = "PyPI"}
 py360convert-modified = {version = "^1.0.1", source = "PyPI"}
 pydantic = {version = "^1.8.2", source = "PyPI"}
-<<<<<<< HEAD
 torch = {version = "2.2.2", source = "PyPI"}
+torchaudio = { version = "^2.2.1", source="PyPI"}
+torchvision = { version = "^0.17.1", source="PyPI"}
 ultralytics = {version = "^8.2.2", source = "PyPI"}
-pynvml = "^11.5.0"
-=======
-torch = { version = "^2.2.1", source="torch"}
-torchaudio = { version = "^2.2.1", source="torch"}
-torchvision = { version = "^0.17.1", source="torch"}
-ultralytics = "^8.1.35"
-
-[[tool.poetry.source]]
-name = "torch"
-url = "https://download.pytorch.org/whl/cu118"
-priority = "explicit"
->>>>>>> 4c1a7c30
+pynvml = {version = "^11.5.0", source = "PyPI"}
 
 [tool.poetry.dev-dependencies]
 aml_interface = { git = "https://github.com/Computer-Vision-Team-Amsterdam/AML-Interface.git",  tag = "v1.1.0" }
