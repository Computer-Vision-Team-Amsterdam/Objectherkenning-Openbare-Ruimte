[project]
name = "objectherkenning_openbare_ruimte"
<<<<<<< HEAD
version = "0.1.3"
=======
version = "0.1.5"
>>>>>>> b1d2e368

[tool.poetry]
name = "objectherkenning_openbare_ruimte"
version = "0.1.5"
description = "Objectherkenning Openbare Ruimte is a project about recognising objects from public space images."
authors = [
    "Sebastian Davrieux <s.davrieux@amsterdam.nl>",
    "Diana Epureanu <d.epureanu@amsterdam.nl>",
    "Andrea Lombardo <a.lombardo@amsterdam.nl>",
    "Daan Bloembergen <d.bloembergen@amsterdam.nl>"
]

[tool.poetry.dependencies]
python = "~3.8"
aml_interface = { git = "https://github.com/Computer-Vision-Team-Amsterdam/AML-Interface.git",  tag = "v1.1.1" }
azure-ai-ml = {version = "^1.2.0", source = "PyPI"}
azure-iot-device = {version = "^2.13.0", source = "PyPI"}
azure-storage-blob = {version = "^12.19.0", source = "PyPI"}
<<<<<<< HEAD
aml_interface = { git = "https://github.com/Computer-Vision-Team-Amsterdam/AML-Interface.git",  tag = "v1.1.0" }
cvtoolkit = { git = "https://github.com/Computer-Vision-Team-Amsterdam/CVToolkit.git",  tag = "v2.0.1" }
geopandas = {version = "~0.13.2", source = "PyPI"}
=======
cvtoolkit = { git = "https://github.com/Computer-Vision-Team-Amsterdam/CVToolkit.git",  tag = "v2.0.0" }
>>>>>>> b1d2e368
mldesigner = {version = "^0.1.0-beta.9", source = "PyPI"}
numpy = {version = "^1.24.2", source = "PyPI"}
opencv-python = {version = "^4.8.0.74", source = "PyPI"}
pandas = {version = "^2.0.3", source = "PyPI"}
pathvalidate = {version = "^3.2.0", source = "PyPI"}
pre-commit = {version = "^3.2.0", source = "PyPI"}
py360convert-modified = {version = "^1.0.1", source = "PyPI"}
<<<<<<< HEAD
torch = {version = "2.2.2", source = "PyPI"}
pycocotools = {version = "^2.0.7", source = "PyPI"}
=======
pydantic = {version = "^1.8.2", source = "PyPI"}
pynvml = {version = "^11.5.0", source = "PyPI"}
setuptools = {version = "^70.2.0", source = "PyPI"}
torch = {version = "^2.2.1", source="torch"}
torchaudio = {version = "^2.2.1", source="torch"}
torchvision = {version = "^0.17.1", source="torch"}
ultralytics = {version = "^8.2.76", source = "PyPI"}
urllib3 = {version = "1.26.19", source = "PyPI"}
wandb = "^0.17.5"

[[tool.poetry.source]]
name = "torch"
url = "https://download.pytorch.org/whl/cu118"
priority = "explicit"
>>>>>>> b1d2e368

[tool.poetry.dev-dependencies]
azure-ai-ml = {version = "^1.2.0", source = "PyPI"}
geopandas = {version = "~0.13.2", source = "PyPI"}
pytest = {version = "^7.0.1", source = "PyPI" }
pytest-cov = {version = "^4.0.0", source = "PyPI" }
<<<<<<< HEAD
ipykernel = {version = "^6.29.4", source = "PyPI" }
=======
>>>>>>> b1d2e368
safety = {version = "^3.2.4", source = "PyPI"}

[tool.isort]
profile = "black"
multi_line_output = 3

[build-system]
requires = ["poetry-core>=1.0.0"]
build-backend = "poetry.core.masonry.api"<|MERGE_RESOLUTION|>--- conflicted
+++ resolved
@@ -1,10 +1,6 @@
 [project]
 name = "objectherkenning_openbare_ruimte"
-<<<<<<< HEAD
-version = "0.1.3"
-=======
 version = "0.1.5"
->>>>>>> b1d2e368
 
 [tool.poetry]
 name = "objectherkenning_openbare_ruimte"
@@ -23,13 +19,7 @@
 azure-ai-ml = {version = "^1.2.0", source = "PyPI"}
 azure-iot-device = {version = "^2.13.0", source = "PyPI"}
 azure-storage-blob = {version = "^12.19.0", source = "PyPI"}
-<<<<<<< HEAD
-aml_interface = { git = "https://github.com/Computer-Vision-Team-Amsterdam/AML-Interface.git",  tag = "v1.1.0" }
 cvtoolkit = { git = "https://github.com/Computer-Vision-Team-Amsterdam/CVToolkit.git",  tag = "v2.0.1" }
-geopandas = {version = "~0.13.2", source = "PyPI"}
-=======
-cvtoolkit = { git = "https://github.com/Computer-Vision-Team-Amsterdam/CVToolkit.git",  tag = "v2.0.0" }
->>>>>>> b1d2e368
 mldesigner = {version = "^0.1.0-beta.9", source = "PyPI"}
 numpy = {version = "^1.24.2", source = "PyPI"}
 opencv-python = {version = "^4.8.0.74", source = "PyPI"}
@@ -37,10 +27,7 @@
 pathvalidate = {version = "^3.2.0", source = "PyPI"}
 pre-commit = {version = "^3.2.0", source = "PyPI"}
 py360convert-modified = {version = "^1.0.1", source = "PyPI"}
-<<<<<<< HEAD
-torch = {version = "2.2.2", source = "PyPI"}
 pycocotools = {version = "^2.0.7", source = "PyPI"}
-=======
 pydantic = {version = "^1.8.2", source = "PyPI"}
 pynvml = {version = "^11.5.0", source = "PyPI"}
 setuptools = {version = "^70.2.0", source = "PyPI"}
@@ -55,17 +42,13 @@
 name = "torch"
 url = "https://download.pytorch.org/whl/cu118"
 priority = "explicit"
->>>>>>> b1d2e368
 
 [tool.poetry.dev-dependencies]
 azure-ai-ml = {version = "^1.2.0", source = "PyPI"}
 geopandas = {version = "~0.13.2", source = "PyPI"}
-pytest = {version = "^7.0.1", source = "PyPI" }
-pytest-cov = {version = "^4.0.0", source = "PyPI" }
-<<<<<<< HEAD
-ipykernel = {version = "^6.29.4", source = "PyPI" }
-=======
->>>>>>> b1d2e368
+ipykernel = {version = "^6.29.4", source = "PyPI"}
+pytest = {version = "^7.0.1", source = "PyPI"}
+pytest-cov = {version = "^4.0.0", source = "PyPI"}
 safety = {version = "^3.2.4", source = "PyPI"}
 
 [tool.isort]
