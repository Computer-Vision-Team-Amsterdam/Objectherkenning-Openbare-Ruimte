[tool.poetry]
name = "objectherkenning_openbare_ruimte"
version = "0.1.2"
description = "Objectherkenning Openbare Ruimte is a project about recognising objects from public space images."
authors = [
    "Sebastian Davrieux <s.davrieux@amsterdam.nl>",
    "Diana Epureanu <d.epureanu@amsterdam.nl>",
    "Andrea Lombardo <a.lombardo@amsterdam.nl>",
    "Daan Bloembergen <d.bloembergen@amsterdam.nl>"
]

[tool.poetry.dependencies]
python = "~3.8"
pre-commit = {version = "^3.2.0", source = "PyPI"}
pydantic = {version = "^1.8.2", source = "PyPI"}
azure-iot-device = {version = "^2.13.0", source = "PyPI"}
azure-ai-ml = {version = "^1.2.0", source = "PyPI"}
azure-storage-blob = {version = "^12.19.0", source = "PyPI"}
aml_interface = { git = "https://github.com/Computer-Vision-Team-Amsterdam/AML-Interface.git",  tag = "v1.1.0" }
cvtoolkit = { git = "https://github.com/Computer-Vision-Team-Amsterdam/CVToolkit.git",  tag = "v1.0.3" }
<<<<<<< HEAD
geopandas = {version = "~0.13.2", source = "PyPI"}
=======
>>>>>>> 612470a5
mldesigner = {version = "^0.1.0-beta.9", source = "PyPI"}
numpy = {version = "^1.24.2", source = "PyPI"}
opencv-python = {version = "^4.8.0.74", source = "PyPI"}
pandas = {version = "^2.0.3", source = "PyPI"}
pathvalidate = {version = "^3.2.0", source = "PyPI"}
py360convert-modified = {version = "^1.0.1", source = "PyPI"}
torch = {version = "2.2.2", source = "PyPI"}

[tool.poetry.dev-dependencies]
pytest = {version = "^7.0.1", source = "PyPI" }
pytest-cov = {version = "^4.0.0", source = "PyPI" }

[tool.isort]
profile = "black"
multi_line_output = 3

[build-system]
requires = ["poetry-core>=1.0.0"]
build-backend = "poetry.core.masonry.api"<|MERGE_RESOLUTION|>--- conflicted
+++ resolved
@@ -18,10 +18,7 @@
 azure-storage-blob = {version = "^12.19.0", source = "PyPI"}
 aml_interface = { git = "https://github.com/Computer-Vision-Team-Amsterdam/AML-Interface.git",  tag = "v1.1.0" }
 cvtoolkit = { git = "https://github.com/Computer-Vision-Team-Amsterdam/CVToolkit.git",  tag = "v1.0.3" }
-<<<<<<< HEAD
 geopandas = {version = "~0.13.2", source = "PyPI"}
-=======
->>>>>>> 612470a5
 mldesigner = {version = "^0.1.0-beta.9", source = "PyPI"}
 numpy = {version = "^1.24.2", source = "PyPI"}
 opencv-python = {version = "^4.8.0.74", source = "PyPI"}
