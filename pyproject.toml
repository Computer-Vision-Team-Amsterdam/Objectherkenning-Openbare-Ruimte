--- conflicted
+++ resolved
@@ -1,10 +1,10 @@
 [project]
 name = "objectherkenning_openbare_ruimte"
-version = "0.1.3"
+version = "0.1.5"
 
 [tool.poetry]
 name = "objectherkenning_openbare_ruimte"
-version = "0.1.4"
+version = "0.1.5"
 description = "Objectherkenning Openbare Ruimte is a project about recognising objects from public space images."
 authors = [
     "Sebastian Davrieux <s.davrieux@amsterdam.nl>",
@@ -15,12 +15,8 @@
 
 [tool.poetry.dependencies]
 python = "~3.8"
-<<<<<<< HEAD
-aml_interface = { git = "https://github.com/Computer-Vision-Team-Amsterdam/AML-Interface.git", tag = "v1.1.0" }
-=======
 aml_interface = { git = "https://github.com/Computer-Vision-Team-Amsterdam/AML-Interface.git",  tag = "v1.1.1" }
 azure-ai-ml = {version = "^1.2.0", source = "PyPI"}
->>>>>>> 8b2a561a
 azure-iot-device = {version = "^2.13.0", source = "PyPI"}
 azure-storage-blob = {version = "^12.19.0", source = "PyPI"}
 cvtoolkit = { git = "https://github.com/Computer-Vision-Team-Amsterdam/CVToolkit.git",  tag = "v2.0.0" }
@@ -32,26 +28,18 @@
 pre-commit = {version = "^3.2.0", source = "PyPI"}
 py360convert-modified = {version = "^1.0.1", source = "PyPI"}
 pydantic = {version = "^1.8.2", source = "PyPI"}
-<<<<<<< HEAD
-torch = {version = "2.2.2", source = "PyPI"}
-torchaudio = { version = "^2.2.1", source="PyPI"}
-torchvision = { version = "^0.17.1", source="PyPI"}
-ultralytics = {version = "^8.2.2", source = "PyPI"}
 pynvml = {version = "^11.5.0", source = "PyPI"}
-urllib3 = "1.26.19"
-safety = "^3.2.4"
-=======
-torch = { version = "^2.2.1", source="torch"}
-torchaudio = { version = "^2.2.1", source="torch"}
-torchvision = { version = "^0.17.1", source="torch"}
-ultralytics = "^8.1.35"
-setuptools = "^70.2.0"
+setuptools = {"^70.2.0", source = "PyPI"}
+torch = {version = "^2.2.1", source="torch"}
+torchaudio = {version = "^2.2.1", source="torch"}
+torchvision = {version = "^0.17.1", source="torch"}
+ultralytics = {"^8.1.35", source = "PyPI"}
+urllib3 = {"1.26.19", source = "PyPI"}
 
 [[tool.poetry.source]]
 name = "torch"
 url = "https://download.pytorch.org/whl/cu118"
 priority = "explicit"
->>>>>>> 8b2a561a
 
 [tool.poetry.dev-dependencies]
 aml_interface = { git = "https://github.com/Computer-Vision-Team-Amsterdam/AML-Interface.git",  tag = "v1.1.0" }
@@ -59,6 +47,7 @@
 geopandas = {version = "~0.13.2", source = "PyPI"}
 pytest = {version = "^7.0.1", source = "PyPI" }
 pytest-cov = {version = "^4.0.0", source = "PyPI" }
+safety = {"^3.2.4", source = "PyPI"}
 
 [tool.isort]
 profile = "black"
