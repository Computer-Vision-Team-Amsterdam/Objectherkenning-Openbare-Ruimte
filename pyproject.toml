<<<<<<< HEAD
[tool.poetry]
name = "objectherkenning_openbare_ruimte"
version = "0.1.0"
description = "Objectherkenning Openbare Ruimte is a project about recognising objects from public space images."
authors = [
    "Sebastian Davrieux <s.davrieux@amsterdam.nl>",
    "Diana Epureanu <d.epureanu@amsterdam.nl>",
    "Andrea Lombardo <a.lombardo@amsterdam.nl>"
]

[tool.poetry.dependencies]
python = "~3.8"
pre-commit = {version = "^3.2.0", source = "PyPI"}
numpy = {version = "^1.24.2", source = "PyPI"}
py360convert-modified = {version = "^1.0.1", source = "PyPI"}
opencv-python = {version = "^4.7.0.68", source = "PyPI"}

[tool.poetry.dev-dependencies]

[tool.isort]
profile = "black"
multi_line_output = 3

[build-system]
requires = ["poetry-core>=1.0.0"]
build-backend = "poetry.core.masonry.api"
=======
[tool.poetry]
name = "objectherkenning_openbare_ruimte"
version = "0.1.0"
description = "Objectherkenning Openbare Ruimte is a project about recognising objects from public space images."
authors = [
    "Sebastian Davrieux <s.davrieux@amsterdam.nl>",
    "Diana Epureanu <d.epureanu@amsterdam.nl>",
    "Andrea Lombardo <a.lombardo@amsterdam.nl>"
]

[tool.poetry.dependencies]
python = "~3.8"
pre-commit = {version = "^3.2.0", source = "PyPI"}
cvtoolkit = { git = "https://github.com/Computer-Vision-Team-Amsterdam/CVToolkit.git",  tag = "v1.0.2" }
pydantic = {version = "^1.8.2", source = "PyPI"}
azure-iot-device = {version = "^2.13.0", source = "PyPI"}
azure-storage-blob = "^12.19.0"

[tool.poetry.dev-dependencies]

[tool.isort]
profile = "black"
multi_line_output = 3

[build-system]
requires = ["poetry-core>=1.0.0"]
build-backend = "poetry.core.masonry.api"
>>>>>>> 22ac93fb
<|MERGE_RESOLUTION|>--- conflicted
+++ resolved
@@ -1,31 +1,3 @@
-<<<<<<< HEAD
-[tool.poetry]
-name = "objectherkenning_openbare_ruimte"
-version = "0.1.0"
-description = "Objectherkenning Openbare Ruimte is a project about recognising objects from public space images."
-authors = [
-    "Sebastian Davrieux <s.davrieux@amsterdam.nl>",
-    "Diana Epureanu <d.epureanu@amsterdam.nl>",
-    "Andrea Lombardo <a.lombardo@amsterdam.nl>"
-]
-
-[tool.poetry.dependencies]
-python = "~3.8"
-pre-commit = {version = "^3.2.0", source = "PyPI"}
-numpy = {version = "^1.24.2", source = "PyPI"}
-py360convert-modified = {version = "^1.0.1", source = "PyPI"}
-opencv-python = {version = "^4.7.0.68", source = "PyPI"}
-
-[tool.poetry.dev-dependencies]
-
-[tool.isort]
-profile = "black"
-multi_line_output = 3
-
-[build-system]
-requires = ["poetry-core>=1.0.0"]
-build-backend = "poetry.core.masonry.api"
-=======
 [tool.poetry]
 name = "objectherkenning_openbare_ruimte"
 version = "0.1.0"
@@ -43,6 +15,9 @@
 pydantic = {version = "^1.8.2", source = "PyPI"}
 azure-iot-device = {version = "^2.13.0", source = "PyPI"}
 azure-storage-blob = "^12.19.0"
+numpy = {version = "^1.24.2", source = "PyPI"}
+py360convert-modified = {version = "^1.0.1", source = "PyPI"}
+opencv-python = {version = "^4.7.0.68", source = "PyPI"}
 
 [tool.poetry.dev-dependencies]
 
@@ -52,5 +27,4 @@
 
 [build-system]
 requires = ["poetry-core>=1.0.0"]
-build-backend = "poetry.core.masonry.api"
->>>>>>> 22ac93fb
+build-backend = "poetry.core.masonry.api"