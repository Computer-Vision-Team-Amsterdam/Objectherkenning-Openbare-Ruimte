[tool.poetry]
name = "objectherkenning_openbare_ruimte"
version = "0.1.0"
description = "Objectherkenning Openbare Ruimte is a project about recognising objects from public space images."
authors = [
    "Sebastian Davrieux <s.davrieux@amsterdam.nl>",
    "Diana Epureanu <d.epureanu@amsterdam.nl>",
    "Andrea Lombardo <a.lombardo@amsterdam.nl>"
]

[tool.poetry.dependencies]
python = "~3.8"
pre-commit = {version = "^3.2.0", source = "PyPI"}
<<<<<<< HEAD
aml_interface = { git = "https://github.com/Computer-Vision-Team-Amsterdam/AML-Interface.git",  tag = "v1.0.0" }
azure-ai-ml = {version = "^1.2.0", source = "PyPI"}
cvtoolkit = { git = "https://github.com/Computer-Vision-Team-Amsterdam/CVToolkit.git",  tag = "v1.0.2" }
pydantic = {version = "^1.8.2", source = "PyPI"}
azure-iot-device = {version = "^2.13.0", source = "PyPI"}
azure-storage-blob = "^12.19.0"
mldesigner = {version = "^0.1.0-beta.9", source = "PyPI"}
numpy = {version = "^1.24.2", source = "PyPI"}
py360convert-modified = {version = "^1.0.1", source = "PyPI"}
opencv-python = {version = "^4.8.0.74", source = "PyPI"}
=======
cvtoolkit = { git = "https://github.com/Computer-Vision-Team-Amsterdam/CVToolkit.git",  tag = "v1.0.2" }
pydantic = {version = "^1.8.2", source = "PyPI"}
azure-iot-device = {version = "^2.13.0", source = "PyPI"}
azure-storage-blob = {version = "^12.19.0", source = "PyPI"}
>>>>>>> 57e5c085

[tool.poetry.dev-dependencies]
pytest = {version = "^7.0.1", source = "PyPI" }
pytest-cov = {version = "^4.0.0", source = "PyPI" }

[tool.isort]
profile = "black"
multi_line_output = 3

[build-system]
requires = ["poetry-core>=1.0.0"]
build-backend = "poetry.core.masonry.api"<|MERGE_RESOLUTION|>--- conflicted
+++ resolved
@@ -11,23 +11,16 @@
 [tool.poetry.dependencies]
 python = "~3.8"
 pre-commit = {version = "^3.2.0", source = "PyPI"}
-<<<<<<< HEAD
+pydantic = {version = "^1.8.2", source = "PyPI"}
+azure-iot-device = {version = "^2.13.0", source = "PyPI"}
+azure-storage-blob = {version = "^12.19.0", source = "PyPI"}
 aml_interface = { git = "https://github.com/Computer-Vision-Team-Amsterdam/AML-Interface.git",  tag = "v1.0.0" }
 azure-ai-ml = {version = "^1.2.0", source = "PyPI"}
 cvtoolkit = { git = "https://github.com/Computer-Vision-Team-Amsterdam/CVToolkit.git",  tag = "v1.0.2" }
-pydantic = {version = "^1.8.2", source = "PyPI"}
-azure-iot-device = {version = "^2.13.0", source = "PyPI"}
-azure-storage-blob = "^12.19.0"
 mldesigner = {version = "^0.1.0-beta.9", source = "PyPI"}
 numpy = {version = "^1.24.2", source = "PyPI"}
 py360convert-modified = {version = "^1.0.1", source = "PyPI"}
 opencv-python = {version = "^4.8.0.74", source = "PyPI"}
-=======
-cvtoolkit = { git = "https://github.com/Computer-Vision-Team-Amsterdam/CVToolkit.git",  tag = "v1.0.2" }
-pydantic = {version = "^1.8.2", source = "PyPI"}
-azure-iot-device = {version = "^2.13.0", source = "PyPI"}
-azure-storage-blob = {version = "^12.19.0", source = "PyPI"}
->>>>>>> 57e5c085
 
 [tool.poetry.dev-dependencies]
 pytest = {version = "^7.0.1", source = "PyPI" }
