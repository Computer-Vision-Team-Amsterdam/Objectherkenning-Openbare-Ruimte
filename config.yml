--- conflicted
+++ resolved
@@ -10,11 +10,6 @@
   hostname: "iothub-oor-ont-weu-itr-01.azure-devices.net"
   device_id: "test-diana"
   shared_access_key: "{SHARED_ACCESS_KEY_IOT}"
-
-data_delivery_pipeline:
-  images_path: "/raw_frames"
-  detections_path: ""
-  metadata_path: ""
 
 convert_dataset:
   input_old_datastore: "old_datastore"
@@ -29,7 +24,11 @@
   separate_labels: True
   label_folder: prelabeling_new_dataset_oor/labels
 
-<<<<<<< HEAD
+data_delivery_pipeline:
+  images_path: "/raw_frames"
+  detections_path: ""
+  metadata_path: ""
+
 data_sampling:
   inputs:
     datastore: "oor_velotech"
@@ -42,7 +41,7 @@
   n_frames: 1500
   sampling_weight: 1.0
   decos_radius: 30
-=======
+
 distortion_correction:
   cx: 0.509
   cy: 0.488
@@ -61,7 +60,6 @@
   exclude_dirs: ["checkboard", "frames", "decos"]  # Do not check for MP4 in these dirs
   exclude_files: ["D17M02Y2024-H20M50S55"]  # Metadata for this file is invalid
   fps: 1
->>>>>>> 612470a5
 
 logging:
   loglevel_own: INFO  # override loglevel for packages defined in `own_packages`
